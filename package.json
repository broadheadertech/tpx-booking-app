{
  "name": "tpx-booking-app",
<<<<<<< HEAD
  "version": "1.0.17",
=======
  "version": "1.0.19",
>>>>>>> c11cd0bd
  "type": "module",
  "main": "index.js",
  "scripts": {
    "dev": "vite",
    "build": "vite build",
    "preview": "vite preview",
    "android:build": "./scripts/build-android.sh",
    "android:sync": "npx cap sync android",
    "android:open": "npx cap open android",
    "android:icons": "./scripts/generate-icons.sh",
    "android:splash": "./scripts/setup-splash.sh",
    "android:update-apk": "./scripts/update-apk.sh",
    "deploy": "node scripts/deploy.js",
    "deploy:major": "node scripts/deploy.js --major",
    "deploy:minor": "node scripts/deploy.js --minor",
    "deploy:patch": "node scripts/deploy.js --patch"
  },
  "repository": {
    "type": "git",
    "url": "git+https://github.com/broadheadertech/tpx-booking-app.git"
  },
  "keywords": [],
  "author": "",
  "license": "ISC",
  "bugs": {
    "url": "https://github.com/broadheadertech/tpx-booking-app/issues"
  },
  "homepage": "https://github.com/broadheadertech/tpx-booking-app#readme",
  "description": "",
  "dependencies": {
    "@byteowls/capacitor-sms": "^7.0.0",
    "@capacitor/android": "^7.4.3",
    "@capacitor/cli": "^7.4.3",
    "@capacitor/core": "^7.4.3",
    "@capacitor/device": "^7.0.2",
    "@capacitor/splash-screen": "^7.0.3",
    "@emailjs/browser": "^4.4.1",
    "@uiw/react-md-editor": "^4.0.8",
    "axios": "^1.11.0",
    "convex": "^1.26.1",
    "file-saver": "^2.0.5",
    "framer-motion": "^12.23.22",
    "jsqr": "^1.4.0",
    "ky": "^1.8.2",
    "lucide-react": "^0.536.0",
    "qr-scanner": "^1.4.2",
    "qrcode": "^1.5.4",
    "react": "^19.1.1",
    "react-dom": "^19.1.1",
    "react-hot-toast": "^2.6.0",
    "react-router-dom": "^7.7.1",
    "resend": "^6.2.0"
  },
  "devDependencies": {
    "@tailwindcss/postcss": "^4.1.11",
    "@tailwindcss/vite": "^4.1.11",
    "@vitejs/plugin-react": "^4.7.0",
    "autoprefixer": "^10.4.21",
    "postcss": "^8.5.6",
    "tailwindcss": "^4.1.11",
    "vite": "^7.0.6"
  }
}<|MERGE_RESOLUTION|>--- conflicted
+++ resolved
@@ -1,10 +1,6 @@
 {
   "name": "tpx-booking-app",
-<<<<<<< HEAD
-  "version": "1.0.17",
-=======
   "version": "1.0.19",
->>>>>>> c11cd0bd
   "type": "module",
   "main": "index.js",
   "scripts": {
