import { defineSchema, defineTable } from "convex/server";
import { v } from "convex/values";

export default defineSchema({
  // Branches table for multi-branch support
  branches: defineTable({
    branch_code: v.string(),
    name: v.string(),
    address: v.string(),
    phone: v.string(),
    email: v.string(),
    is_active: v.boolean(),
    booking_start_hour: v.optional(v.number()), // Start hour for bookings (0-23, default: 10)
    booking_end_hour: v.optional(v.number()), // End hour for bookings (0-23, default: 20)
    carousel_images: v.optional(v.array(v.string())), // Array of carousel image URLs
    createdAt: v.number(),
    updatedAt: v.number(),
  })
    .index("by_branch_code", ["branch_code"])
    .index("by_active", ["is_active"])
    .index("by_created_at", ["createdAt"]),

  // Branding / Whitelabel settings per branch
  branding: defineTable({
    branch_id: v.id("branches"),
    display_name: v.optional(v.string()),
    primary_color: v.optional(v.string()),
    accent_color: v.optional(v.string()),
    bg_color: v.optional(v.string()),
    text_color: v.optional(v.string()),
    muted_color: v.optional(v.string()),
    logo_light_url: v.optional(v.string()),
    logo_dark_url: v.optional(v.string()),
    favicon_url: v.optional(v.string()),
    banner_url: v.optional(v.string()),
    feature_toggles: v.optional(
      v.object({
        kiosk: v.optional(v.boolean()),
        wallet: v.optional(v.boolean()),
        vouchers: v.optional(v.boolean()),
        referrals: v.optional(v.boolean()),
      })
    ),
    updated_by: v.optional(v.id("users")),
    updated_at: v.optional(v.number()),
    createdAt: v.number(),
    updatedAt: v.number(),
  }).index("by_branch", ["branch_id"]),

  // Global branding singleton for system-wide theming
  branding_global: defineTable({
    display_name: v.optional(v.string()),
    primary_color: v.optional(v.string()),
    accent_color: v.optional(v.string()),
    bg_color: v.optional(v.string()),
    text_color: v.optional(v.string()),
    muted_color: v.optional(v.string()),
    logo_light_url: v.optional(v.string()),
    logo_dark_url: v.optional(v.string()),
    favicon_url: v.optional(v.string()),
    banner_url: v.optional(v.string()),
    feature_toggles: v.optional(
      v.object({
        kiosk: v.optional(v.boolean()),
        wallet: v.optional(v.boolean()),
        vouchers: v.optional(v.boolean()),
        referrals: v.optional(v.boolean()),
      })
    ),
    version: v.optional(v.number()),
    updated_by: v.optional(v.id("users")),
    updated_at: v.optional(v.number()),
    createdAt: v.number(),
    updatedAt: v.number(),
  }).index("by_created_at", ["createdAt"]),

  // Branding history for version tracking and rollback
  branding_history: defineTable({
    branding_id: v.id("branding_global"),
    snapshot: v.any(), // Full branding object at this point in time
    changed_by: v.id("users"),
    change_notes: v.optional(v.string()),
    version: v.number(),
    createdAt: v.number(),
  })
    .index("by_branding", ["branding_id"])
    .index("by_version", ["version"])
    .index("by_created_at", ["createdAt"]),

  // Users table for authentication
  users: defineTable({
    username: v.string(),
    email: v.string(),
    password: v.string(), // In production, this should be hashed
    nickname: v.optional(v.string()),
    mobile_number: v.string(),
    address: v.optional(v.string()),
    birthday: v.optional(v.string()),
    role: v.union(
      v.literal("staff"),
      v.literal("customer"),
      v.literal("admin"),
      v.literal("barber"),
      v.literal("super_admin"),
      v.literal("branch_admin")
    ),
    branch_id: v.optional(v.id("branches")), // Optional for super_admin and customers, required for staff/barber/admin/branch_admin
    is_active: v.boolean(),
    avatar: v.optional(v.string()),
    bio: v.optional(v.string()),
    skills: v.array(v.string()),
    page_access: v.optional(v.array(v.string())), // Array of page keys the user can access
    isVerified: v.boolean(),
    // Password reset fields
    password_reset_token: v.optional(v.string()),
    password_reset_expires: v.optional(v.number()),
    createdAt: v.number(),
    updatedAt: v.number(),
  })
    .index("by_email", ["email"])
    .index("by_username", ["username"])
    .index("by_created_at", ["createdAt"])
    .index("by_branch", ["branch_id"])
    .index("by_role", ["role"])
    .index("by_branch_role", ["branch_id", "role"]),

  // Barbers table
  barbers: defineTable({
    user: v.id("users"),
    branch_id: v.id("branches"),
    full_name: v.string(),
    is_active: v.boolean(),
    is_accepting_bookings: v.optional(v.boolean()),
    services: v.array(v.id("services")),
    email: v.string(),
    phone: v.optional(v.string()),
    avatar: v.optional(v.string()),
    avatarStorageId: v.optional(v.id("_storage")),
    experience: v.string(),
    rating: v.number(),
    totalBookings: v.number(),
    monthlyRevenue: v.number(),
    specialties: v.array(v.string()),
    schedule: v.object({
      monday: v.object({
        available: v.boolean(),
        start: v.string(),
        end: v.string(),
      }),
      tuesday: v.object({
        available: v.boolean(),
        start: v.string(),
        end: v.string(),
      }),
      wednesday: v.object({
        available: v.boolean(),
        start: v.string(),
        end: v.string(),
      }),
      thursday: v.object({
        available: v.boolean(),
        start: v.string(),
        end: v.string(),
      }),
      friday: v.object({
        available: v.boolean(),
        start: v.string(),
        end: v.string(),
      }),
      saturday: v.object({
        available: v.boolean(),
        start: v.string(),
        end: v.string(),
      }),
      sunday: v.object({
        available: v.boolean(),
        start: v.string(),
        end: v.string(),
      }),
    }),
    schedule_type: v.optional(
      v.union(v.literal("weekly"), v.literal("specific_dates"))
    ),
    specific_dates: v.optional(
      v.array(
        v.object({
          date: v.string(), // YYYY-MM-DD
          available: v.boolean(),
          start: v.string(),
          end: v.string(),
        })
      )
    ),
    blocked_periods: v.optional(
      v.array(
        v.object({
          date: v.string(), // YYYY-MM-DD
          start_time: v.optional(v.string()), // HH:mm, if undefined -> whole day
          end_time: v.optional(v.string()), // HH:mm
          reason: v.optional(v.string()),
        })
      )
    ),
    createdAt: v.number(),
    updatedAt: v.number(),
  })
    .index("by_user", ["user"])
    .index("by_active", ["is_active"])
    .index("by_branch", ["branch_id"]),

  // Services table
  services: defineTable({
    branch_id: v.id("branches"),
    name: v.string(),
    description: v.string(),
    price: v.number(),
    duration_minutes: v.number(),
    category: v.string(),
    is_active: v.boolean(),
    hide_price: v.optional(v.boolean()),
    image: v.optional(v.string()),
    createdAt: v.number(),
    updatedAt: v.number(),
  })
    .index("by_category", ["category"])
    .index("by_active", ["is_active"])
    .index("by_branch", ["branch_id"]),

  // Bookings table
  bookings: defineTable({
    booking_code: v.string(),
    branch_id: v.id("branches"),
    customer: v.optional(v.id("users")), // Optional for walk-in customers
    customer_name: v.optional(v.string()), // For walk-in customers
    customer_phone: v.optional(v.string()), // For walk-in customers
    customer_email: v.optional(v.string()), // For walk-in customers
    service: v.id("services"),
    barber: v.optional(v.id("barbers")),
    date: v.string(),
    time: v.string(),
    status: v.union(
      v.literal("pending"),
      v.literal("booked"),
      v.literal("confirmed"),
      v.literal("completed"),
      v.literal("cancelled")
    ),
    payment_status: v.optional(
      v.union(v.literal("unpaid"), v.literal("paid"), v.literal("refunded"))
    ),
    price: v.number(),
    voucher_id: v.optional(v.id("vouchers")), // Link to voucher if used
    discount_amount: v.optional(v.number()), // Discount applied
    final_price: v.optional(v.number()), // Price after discount
    notes: v.optional(v.string()),
    reminder_sent: v.optional(v.boolean()),
    check_in_reminder_sent: v.optional(v.boolean()),
    createdAt: v.number(),
    updatedAt: v.number(),
  })
    .index("by_customer", ["customer"])
    .index("by_barber", ["barber"])
    .index("by_date", ["date"])
    .index("by_status", ["status"])
    .index("by_payment_status", ["payment_status"])
    .index("by_booking_code", ["booking_code"])
    .index("by_branch", ["branch_id"])
    .index("by_date_reminder", ["date", "reminder_sent"]),

  // Vouchers table
  vouchers: defineTable({
    code: v.string(),
    value: v.number(),
    points_required: v.number(),
    max_uses: v.number(),
    expires_at: v.number(),
    description: v.optional(v.string()),
    branch_id: v.id("branches"), // Add branch_id for branch-scoped vouchers
    created_by: v.id("users"),
<<<<<<< HEAD
    status: v.union(
      v.literal("active"),
      v.literal("inactive"),
      v.literal("pending_approval"),
      v.literal("rejected")
=======
    status: v.optional(
      v.union(
        v.literal("active"),
        v.literal("inactive"),
        v.literal("pending_approval"),
        v.literal("rejected")
      )
>>>>>>> 76697601
    ),
    approved_by: v.optional(v.id("users")),
    approved_at: v.optional(v.number()),
    rejection_reason: v.optional(v.string()),
    createdAt: v.number(),
    updatedAt: v.number(),
    // Legacy fields for backward compatibility
    redeemed: v.optional(v.boolean()),
    redeemed_by: v.optional(v.id("users")),
    redeemed_at: v.optional(v.number()),
  })
    .index("by_code", ["code"])
    .index("by_created_by", ["created_by"])
    .index("by_branch", ["branch_id"])
    .index("by_branch_status", ["branch_id", "status"]),

  // User vouchers relationship table
  user_vouchers: defineTable({
    voucher_id: v.id("vouchers"),
    user_id: v.optional(v.id("users")), // Optional for staff redemptions
    status: v.union(v.literal("assigned"), v.literal("redeemed")),
    assigned_at: v.number(),
    redeemed_at: v.optional(v.number()),
    assigned_by: v.optional(v.id("users")), // Optional for staff redemptions
  })
    .index("by_voucher", ["voucher_id"])
    .index("by_user", ["user_id"])
    .index("by_status", ["status"])
    .index("by_voucher_user", ["voucher_id", "user_id"]),

  // Sessions table for authentication
  sessions: defineTable({
    userId: v.id("users"),
    token: v.string(),
    expiresAt: v.number(),
    createdAt: v.number(),
  })
    .index("by_token", ["token"])
    .index("by_user", ["userId"])
    .index("by_expires_at", ["expiresAt"]),

  // Events table
  events: defineTable({
    title: v.string(),
    description: v.string(),
    date: v.string(),
    time: v.string(),
    location: v.string(),
    maxAttendees: v.number(),
    currentAttendees: v.number(),
    price: v.number(),
    category: v.union(
      v.literal("workshop"),
      v.literal("celebration"),
      v.literal("training"),
      v.literal("promotion")
    ),
    status: v.union(
      v.literal("upcoming"),
      v.literal("ongoing"),
      v.literal("completed"),
      v.literal("cancelled")
    ),
    branch_id: v.id("branches"), // Add branch_id for branch-scoped events
    createdAt: v.number(),
    updatedAt: v.number(),
  })
    .index("by_date", ["date"])
    .index("by_status", ["status"])
    .index("by_category", ["category"])
    .index("by_branch", ["branch_id"]),

  // Notifications table
  notifications: defineTable({
    title: v.string(),
    message: v.string(),
    type: v.union(
      v.literal("booking"),
      v.literal("payment"),
      v.literal("system"),
      v.literal("promotion"),
      v.literal("reminder"),
      v.literal("alert")
    ),
    priority: v.union(
      v.literal("low"),
      v.literal("medium"),
      v.literal("high"),
      v.literal("urgent")
    ),
    recipient_id: v.optional(v.id("users")), // Optional for branch-wide notifications
    recipient_type: v.union(
      v.literal("staff"),
      v.literal("customer"),
      v.literal("admin"),
      v.literal("barber")
    ),
    sender_id: v.optional(v.id("users")),
    branch_id: v.optional(v.id("branches")), // For branch-scoped notifications
    is_read: v.boolean(),
    is_archived: v.boolean(),
    action_url: v.optional(v.string()),
    action_label: v.optional(v.string()),
    metadata: v.optional(v.any()),
    expires_at: v.optional(v.number()),
    createdAt: v.number(),
    updatedAt: v.number(),
  })
    .index("by_recipient", ["recipient_id"])
    .index("by_recipient_type", ["recipient_type"])
    .index("by_branch", ["branch_id"])
    .index("by_branch_type", ["branch_id", "recipient_type"])
    .index("by_type", ["type"])
    .index("by_priority", ["priority"])
    .index("by_read_status", ["is_read"])
    .index("by_created_at", ["createdAt"])
    .index("by_recipient_read", ["recipient_id", "is_read"])
    .index("by_branch_read", ["branch_id", "is_read"])
    .index("by_recipient_archived", ["recipient_id", "is_archived"]),

  // Products table
  products: defineTable({
    name: v.string(),
    description: v.string(),
    price: v.number(),
    cost: v.number(),
    category: v.union(
      v.literal("hair-care"),
      v.literal("beard-care"),
      v.literal("shaving"),
      v.literal("tools"),
      v.literal("accessories")
    ),
    brand: v.string(),
    sku: v.string(),
    stock: v.number(),
    minStock: v.number(),
    imageUrl: v.optional(v.string()),
    imageStorageId: v.optional(v.id("_storage")),
    status: v.union(
      v.literal("active"),
      v.literal("inactive"),
      v.literal("out-of-stock")
    ),
    soldThisMonth: v.number(),
    createdAt: v.number(),
    updatedAt: v.number(),
  })
    .index("by_category", ["category"])
    .index("by_sku", ["sku"])
    .index("by_status", ["status"])
    .index("by_stock", ["stock"]),

  // POS Transactions table
  transactions: defineTable({
    transaction_id: v.string(),
    branch_id: v.id("branches"),
    customer: v.optional(v.id("users")), // Optional for walk-in customers
    customer_name: v.optional(v.string()), // For walk-in customers
    customer_phone: v.optional(v.string()), // For walk-in customers
    customer_email: v.optional(v.string()), // For walk-in customers
    customer_address: v.optional(v.string()), // For walk-in customers
    barber: v.id("barbers"),
    services: v.array(
      v.object({
        service_id: v.id("services"),
        service_name: v.string(),
        price: v.number(),
        quantity: v.number(),
      })
    ),
    products: v.optional(
      v.array(
        v.object({
          product_id: v.id("products"),
          product_name: v.string(),
          price: v.number(),
          quantity: v.number(),
        })
      )
    ),
    subtotal: v.number(),
    discount_amount: v.number(),
    voucher_applied: v.optional(v.id("vouchers")),
    tax_amount: v.number(),
    total_amount: v.number(),
    payment_method: v.union(
      v.literal("cash"),
      v.literal("card"),
      v.literal("digital_wallet"),
      v.literal("bank_transfer")
    ),
    payment_status: v.union(
      v.literal("pending"),
      v.literal("completed"),
      v.literal("failed"),
      v.literal("refunded")
    ),
    notes: v.optional(v.string()),
    cash_received: v.optional(v.number()), // Amount of cash received for cash payments
    change_amount: v.optional(v.number()), // Change given back for cash payments
    receipt_number: v.string(),
    processed_by: v.id("users"), // Staff member who processed the transaction
    createdAt: v.number(),
    updatedAt: v.number(),
  })
    .index("by_transaction_id", ["transaction_id"])
    .index("by_customer", ["customer"])
    .index("by_barber", ["barber"])
    .index("by_receipt_number", ["receipt_number"])
    .index("by_payment_status", ["payment_status"])
    .index("by_created_at", ["createdAt"])
    .index("by_processed_by", ["processed_by"])
    .index("by_branch", ["branch_id"]),

  // POS Sessions table for tracking active POS sessions
  pos_sessions: defineTable({
    session_id: v.string(),
    staff_member: v.id("users"),
    barber: v.optional(v.id("barbers")), // Current barber selected
    status: v.union(
      v.literal("active"),
      v.literal("paused"),
      v.literal("closed")
    ),
    current_transaction: v.optional(
      v.object({
        customer: v.optional(v.id("users")),
        customer_name: v.optional(v.string()),
        customer_phone: v.optional(v.string()),
        services: v.array(
          v.object({
            service_id: v.id("services"),
            service_name: v.string(),
            price: v.number(),
            quantity: v.number(),
          })
        ),
        products: v.optional(
          v.array(
            v.object({
              product_id: v.id("products"),
              product_name: v.string(),
              price: v.number(),
              quantity: v.number(),
            })
          )
        ),
        subtotal: v.number(),
        discount_amount: v.number(),
        voucher_applied: v.optional(v.id("vouchers")),
        tax_amount: v.number(),
        total_amount: v.number(),
      })
    ),
    started_at: v.number(),
    last_activity: v.number(),
    closed_at: v.optional(v.number()),
  })
    .index("by_session_id", ["session_id"])
    .index("by_staff_member", ["staff_member"])
    .index("by_status", ["status"])
    .index("by_started_at", ["started_at"]),

  // Payments table for Xendit integration
  payments: defineTable({
    booking_id: v.id("bookings"),
    payment_request_id: v.string(),
    reference_id: v.string(),
    amount: v.number(),
    payment_method: v.string(),
    status: v.string(),
    webhook_data: v.optional(v.any()),
    created_at: v.number(),
    updated_at: v.number(),
  })
    .index("by_booking_id", ["booking_id"])
    .index("by_payment_request_id", ["payment_request_id"])
    .index("by_reference_id", ["reference_id"])
    .index("by_status", ["status"]),

  // Ratings table for barber ratings
  ratings: defineTable({
    booking_id: v.id("bookings"),
    customer_id: v.id("users"),
    barber_id: v.id("barbers"),
    service_id: v.id("services"),
    rating: v.number(), // 1-5 stars
    feedback: v.optional(v.string()),
    created_at: v.number(),
    updated_at: v.number(),
  })
    .index("by_booking", ["booking_id"])
    .index("by_customer", ["customer_id"])
    .index("by_barber", ["barber_id"])
    .index("by_service", ["service_id"])
    .index("by_rating", ["rating"])
    .index("by_created_at", ["created_at"]),

  // Payroll settings table for branch-specific payroll configuration
  payroll_settings: defineTable({
    branch_id: v.id("branches"),
    default_commission_rate: v.number(), // Default commission percentage (e.g., 10 for 10%)
    payout_frequency: v.union(
      v.literal("weekly"),
      v.literal("bi_weekly"),
      v.literal("monthly")
    ),
    payout_day: v.number(), // Day of week (0-6) for weekly, day of month (1-31) for monthly
    tax_rate: v.optional(v.number()), // Tax percentage to deduct
    is_active: v.boolean(),
    created_by: v.id("users"),
    createdAt: v.number(),
    updatedAt: v.number(),
  })
    .index("by_branch", ["branch_id"])
    .index("by_active", ["is_active"]),

  // Barber commission rates table for individual barber commission overrides
  barber_commission_rates: defineTable({
    barber_id: v.id("barbers"),
    branch_id: v.id("branches"),
    commission_rate: v.number(), // Individual commission percentage
    effective_from: v.number(), // When this rate becomes effective
    effective_until: v.optional(v.number()), // When this rate expires (null for current)
    is_active: v.boolean(),
    created_by: v.id("users"),
    createdAt: v.number(),
    updatedAt: v.number(),
  })
    .index("by_barber", ["barber_id"])
    .index("by_branch", ["branch_id"])
    .index("by_effective_from", ["effective_from"])
    .index("by_active", ["is_active"])
    .index("by_barber_active", ["barber_id", "is_active"]),

  // Payroll periods table to track payroll calculation periods
  payroll_periods: defineTable({
    branch_id: v.id("branches"),
    period_start: v.number(), // Start timestamp of payroll period
    period_end: v.number(), // End timestamp of payroll period
    period_type: v.union(
      v.literal("weekly"),
      v.literal("bi_weekly"),
      v.literal("monthly")
    ),
    status: v.union(
      v.literal("draft"), // Period created but not finalized
      v.literal("calculated"), // Earnings calculated but not paid
      v.literal("paid"), // All payments processed
      v.literal("cancelled") // Period cancelled
    ),
    total_earnings: v.number(), // Total earnings for all barbers in this period
    total_service_revenue: v.optional(v.number()), // Total revenue from services
    total_product_revenue: v.optional(v.number()), // Total revenue from products
    total_commissions: v.number(), // Total commission payouts
    total_deductions: v.number(), // Total tax/other deductions
    calculated_at: v.optional(v.number()), // When calculations were completed
    paid_at: v.optional(v.number()), // When payments were processed
    calculated_by: v.optional(v.id("users")), // Who calculated the payroll
    paid_by: v.optional(v.id("users")), // Who processed payments
    notes: v.optional(v.string()),
    createdAt: v.number(),
    updatedAt: v.number(),
  })
    .index("by_branch", ["branch_id"])
    .index("by_period_start", ["period_start"])
    .index("by_period_end", ["period_end"])
    .index("by_status", ["status"])
    .index("by_branch_status", ["branch_id", "status"]),

  // Payroll records table for individual barber payroll records
  payroll_records: defineTable({
    payroll_period_id: v.id("payroll_periods"),
    barber_id: v.id("barbers"),
    branch_id: v.id("branches"),

    // Service earnings breakdown
    total_services: v.number(), // Number of services completed
    total_service_revenue: v.number(), // Total revenue from services
    commission_rate: v.number(), // Commission rate used for calculation (legacy/fallback)
    gross_commission: v.number(), // Commission before deductions
    // Daily rate additions
    daily_rate: v.optional(v.number()), // Daily base rate applied
    days_worked: v.optional(v.number()), // Distinct days with qualifying work
    daily_pay: v.optional(v.number()), // Calculated daily rate pay

    // Transaction earnings breakdown (POS)
    total_transactions: v.number(), // Number of POS transactions
    total_transaction_revenue: v.number(), // Revenue from POS transactions
    transaction_commission: v.number(), // Commission from POS transactions

    // Product earnings breakdown
    total_products: v.optional(v.number()), // Number of products sold
    total_product_revenue: v.optional(v.number()), // Total revenue from products
    product_commission: v.optional(v.number()), // Commission from product sales

    // Booking details snapshot (for reporting/printing)
    bookings_detail: v.optional(
      v.array(
        v.object({
          id: v.id("bookings"),
          booking_code: v.string(),
          date: v.string(),
          time: v.string(),
          price: v.number(),
          service_name: v.string(),
          customer_name: v.string(),
          updatedAt: v.number(),
          commission: v.optional(v.number()),
          commission_rate: v.optional(v.number()),
        })
      )
    ),

    // Product transaction details snapshot (for reporting/printing)
    products_detail: v.optional(
      v.array(
        v.object({
          id: v.id("transactions"),
          transaction_id: v.string(),
          date: v.number(),
          product_name: v.string(),
          quantity: v.number(),
          price: v.number(),
          total_amount: v.number(),
          customer_name: v.string(),
          commission_type: v.string(), // "percentage" or "fixed_amount"
          commission_rate: v.number(),
          commission_amount: v.number(),
        })
      )
    ),

    // Deductions
    tax_deduction: v.number(), // Tax deducted
    other_deductions: v.number(), // Other deductions (insurance, etc.)
    total_deductions: v.number(), // Total deductions

    // Final amounts
    net_pay: v.number(), // Final amount to be paid

    // Payment tracking
    payment_method: v.optional(
      v.union(
        v.literal("cash"),
        v.literal("bank_transfer"),
        v.literal("check"),
        v.literal("digital_wallet")
      )
    ),
    payment_reference: v.optional(v.string()), // Bank transfer ref, check number, etc.
    paid_at: v.optional(v.number()), // When payment was made
    paid_by: v.optional(v.id("users")), // Who processed the payment

    // Status and notes
    status: v.union(
      v.literal("calculated"), // Calculated but not paid
      v.literal("paid"), // Payment completed
      v.literal("cancelled") // Record cancelled
    ),
    notes: v.optional(v.string()),

    createdAt: v.number(),
    updatedAt: v.number(),
  })
    .index("by_payroll_period", ["payroll_period_id"])
    .index("by_barber", ["barber_id"])
    .index("by_branch", ["branch_id"])
    .index("by_status", ["status"])
    .index("by_paid_at", ["paid_at"])
    .index("by_barber_period", ["barber_id", "payroll_period_id"]),

  // Service commission rates table (per service, per branch)
  service_commission_rates: defineTable({
    branch_id: v.id("branches"),
    service_id: v.id("services"),
    commission_rate: v.number(), // Percentage for this service
    effective_from: v.number(),
    effective_until: v.optional(v.number()),
    is_active: v.boolean(),
    created_by: v.id("users"),
    createdAt: v.number(),
    updatedAt: v.number(),
  })
    .index("by_branch", ["branch_id"])
    .index("by_service", ["service_id"])
    .index("by_branch_service", ["branch_id", "service_id"])
    .index("by_active", ["is_active"]),

  // Product commission rates table (per product, per branch)
  product_commission_rates: defineTable({
    branch_id: v.id("branches"),
    product_id: v.id("products"),
    commission_type: v.union(
      v.literal("percentage"),
      v.literal("fixed_amount")
    ), // Type of commission
    commission_rate: v.optional(v.number()), // Percentage for this product (if type is percentage)
    fixed_amount: v.optional(v.number()), // Fixed amount per unit (if type is fixed_amount)
    effective_from: v.number(),
    effective_until: v.optional(v.number()),
    is_active: v.boolean(),
    created_by: v.id("users"),
    createdAt: v.number(),
    updatedAt: v.number(),
  })
    .index("by_branch", ["branch_id"])
    .index("by_product", ["product_id"])
    .index("by_branch_product", ["branch_id", "product_id"])
    .index("by_active", ["is_active"]),

  // Barber daily rates table
  barber_daily_rates: defineTable({
    barber_id: v.id("barbers"),
    branch_id: v.id("branches"),
    daily_rate: v.number(),
    effective_from: v.number(),
    effective_until: v.optional(v.number()),
    is_active: v.boolean(),
    created_by: v.id("users"),
    createdAt: v.number(),
    updatedAt: v.number(),
  })
    .index("by_barber", ["barber_id"])
    .index("by_branch", ["branch_id"])
    .index("by_barber_active", ["barber_id", "is_active"]),

  // Payroll adjustments table for manual adjustments (bonuses, deductions, etc.)
  payroll_adjustments: defineTable({
    payroll_record_id: v.id("payroll_records"),
    barber_id: v.id("barbers"),
    branch_id: v.id("branches"),
    adjustment_type: v.union(
      v.literal("bonus"), // Additional payment
      v.literal("deduction"), // Additional deduction
      v.literal("correction") // Correction to previous calculation
    ),
    amount: v.number(), // Positive for bonus, negative for deduction
    reason: v.string(), // Reason for adjustment
    description: v.optional(v.string()), // Additional details
    applied_by: v.id("users"), // Who applied the adjustment
    approved_by: v.optional(v.id("users")), // Who approved the adjustment
    is_approved: v.boolean(),
    createdAt: v.number(),
    updatedAt: v.number(),
  })
    .index("by_payroll_record", ["payroll_record_id"])
    .index("by_barber", ["barber_id"])
    .index("by_branch", ["branch_id"])
    .index("by_type", ["adjustment_type"])
    .index("by_approved", ["is_approved"]),

  // Email marketing campaigns
  email_campaigns: defineTable({
    branch_id: v.id("branches"),
    name: v.string(),
    subject: v.string(),
    body_html: v.string(),
    audience: v.union(
      v.literal("all_customers"),
      v.literal("new_customers"),
      v.literal("returning_customers"),
      v.literal("vip_customers")
    ),
    template_type: v.optional(
      v.union(
        v.literal("marketing"),
        v.literal("promotional"),
        v.literal("reminder"),
        v.literal("custom")
      )
    ),
    from_email: v.optional(v.string()),
    tags: v.optional(v.array(v.string())),
    status: v.union(
      v.literal("draft"),
      v.literal("scheduled"),
      v.literal("sending"),
      v.literal("sent"),
      v.literal("failed")
    ),
    scheduled_at: v.optional(v.number()),
    sent_at: v.optional(v.number()),
    total_recipients: v.optional(v.number()),
    sent_count: v.optional(v.number()),
    failed_count: v.optional(v.number()),
    open_count: v.optional(v.number()),
    click_count: v.optional(v.number()),
    unsubscribe_count: v.optional(v.number()),
    created_by: v.id("users"),
    createdAt: v.number(),
    updatedAt: v.number(),
  })
    .index("by_branch", ["branch_id"])
    .index("by_status", ["status"])
    .index("by_created_at", ["createdAt"])
    .index("by_template_type", ["template_type"])
    .index("by_audience", ["audience"]),

  // Email marketing campaign logs
  email_campaign_logs: defineTable({
    campaign_id: v.id("email_campaigns"),
    recipient_email: v.string(),
    recipient_id: v.optional(v.id("users")),
    status: v.union(v.literal("sent"), v.literal("failed")),
    error: v.optional(v.string()),
    createdAt: v.number(),
  })
    .index("by_campaign", ["campaign_id"])
    .index("by_status", ["status"]),

  // Wallets
  wallets: defineTable({
    user_id: v.id("users"),
    balance: v.number(),
    currency: v.optional(v.string()),
    createdAt: v.number(),
    updatedAt: v.number(),
  }).index("by_user", ["user_id"]),

  // Wallet transactions
  wallet_transactions: defineTable({
    user_id: v.id("users"),
    type: v.union(
      v.literal("topup"),
      v.literal("payment"),
      v.literal("refund")
    ),
    amount: v.number(),
    status: v.union(
      v.literal("pending"),
      v.literal("completed"),
      v.literal("failed")
    ),
    provider: v.optional(v.string()),
    reference_id: v.optional(v.string()),
    source_id: v.optional(v.string()),
    payment_id: v.optional(v.string()),
    description: v.optional(v.string()),
    createdAt: v.number(),
    updatedAt: v.number(),
  })
    .index("by_user", ["user_id"])
    .index("by_reference", ["reference_id"])
    .index("by_source", ["source_id"])
    .index("by_payment", ["payment_id"])
    .index("by_status", ["status"]),

  // Email templates for customizable email content
  email_templates: defineTable({
    template_type: v.union(
      v.literal("password_reset"),
      v.literal("voucher"),
      v.literal("booking_confirmation"),
      v.literal("booking_reminder"),
      v.literal("welcome")
    ),
    subject: v.string(),
    heading: v.string(),
    body_text: v.string(),
    cta_text: v.optional(v.string()),
    footer_text: v.optional(v.string()),
    is_active: v.boolean(),
    updated_by: v.optional(v.id("users")),
    createdAt: v.number(),
    updatedAt: v.number(),
  })
    .index("by_template_type", ["template_type"])
    .index("by_active", ["is_active"]),
});<|MERGE_RESOLUTION|>--- conflicted
+++ resolved
@@ -277,13 +277,6 @@
     description: v.optional(v.string()),
     branch_id: v.id("branches"), // Add branch_id for branch-scoped vouchers
     created_by: v.id("users"),
-<<<<<<< HEAD
-    status: v.union(
-      v.literal("active"),
-      v.literal("inactive"),
-      v.literal("pending_approval"),
-      v.literal("rejected")
-=======
     status: v.optional(
       v.union(
         v.literal("active"),
@@ -291,7 +284,6 @@
         v.literal("pending_approval"),
         v.literal("rejected")
       )
->>>>>>> 76697601
     ),
     approved_by: v.optional(v.id("users")),
     approved_at: v.optional(v.number()),
