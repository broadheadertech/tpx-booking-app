import { v } from "convex/values";
import { mutation, query, action } from "../_generated/server";
// import { api } from "../_generated/api"; // Removed to break circular dependency
import { throwUserError, ERROR_CODES, validateInput } from "../utils/errors";
import { hashPassword, verifyPassword } from "../utils/password";

import { Resend } from 'resend';



// Generate a simple session token (in production, use proper JWT or similar)
function generateSessionToken() {
  return Math.random().toString(36).substring(2) + Date.now().toString(36);
}

// User registration mutation
export const registerUser = mutation({
  args: {
    username: v.string(),
    password: v.string(),
    email: v.string(),
    mobile_number: v.string(),
    address: v.optional(v.string()),
    nickname: v.optional(v.string()),
    birthday: v.optional(v.string()),
    role: v.union(v.literal("staff"), v.literal("customer"), v.literal("admin"), v.literal("barber"), v.literal("super_admin"), v.literal("branch_admin")),
    branch_id: v.optional(v.id("branches")),
  },
  handler: async (ctx, args) => {
    // Check if user already exists
    const existingUser = await ctx.db
      .query("users")
      .withIndex("by_email", (q) => q.eq("email", args.email))
      .first();

    if (existingUser) {
      throwUserError(ERROR_CODES.AUTH_EMAIL_EXISTS);
    }

    const existingUsername = await ctx.db
      .query("users")
      .withIndex("by_username", (q) => q.eq("username", args.username))
      .first();

    if (existingUsername) {
      throwUserError(ERROR_CODES.AUTH_USERNAME_EXISTS);
    }

    // Validate branch_id for staff users (customers don't need branch_id)
    if (["staff", "barber", "branch_admin", "admin"].includes(args.role) && !args.branch_id) {
      throwUserError(ERROR_CODES.VALIDATION_ERROR, "Branch ID is required for this user role", "Staff, barbers, branch admins, and admins must be assigned to a branch.");
    }

    // Create new user
    const userId = await ctx.db.insert("users", {
      username: args.username,
      email: args.email,
      password: hashPassword(args.password), // Hash password for security
      mobile_number: args.mobile_number,
      address: args.address,
      nickname: args.nickname,
      birthday: args.birthday || '',
      role: args.role as "staff" | "customer" | "admin" | "barber" | "super_admin" | "branch_admin",
      branch_id: args.branch_id,
      is_active: true,
      avatar: undefined,
      bio: undefined,
      skills: [],
      isVerified: false,
      createdAt: Date.now(),
      updatedAt: Date.now(),
    });

    // Create session
    const sessionToken = generateSessionToken();
    await ctx.db.insert("sessions", {
      userId,
      token: sessionToken,
      expiresAt: Date.now() + (30 * 24 * 60 * 60 * 1000), // 30 days
      createdAt: Date.now(),
    });

    // Get the created user
    const user = await ctx.db.get(userId);

    return {
      userId,
      sessionToken,
      user: {
        id: user?._id,
        username: user?.username,
        email: user?.email,
        nickname: user?.nickname,
        mobile_number: user?.mobile_number,
        role: user?.role,
        is_active: user?.is_active,
      }
    };
  },
});

// User login mutation
export const loginUser = mutation({
  args: {
    email: v.string(),
    password: v.string()
  },
  handler: async (ctx, args) => {
    // Find user by email
    const user = await ctx.db
      .query("users")
      .withIndex("by_email", (q) => q.eq("email", args.email))
      .first();

    if (!user) {
      throwUserError(ERROR_CODES.AUTH_INVALID_CREDENTIALS);
    }

    if (!user.is_active) {
      throwUserError(ERROR_CODES.AUTH_ACCOUNT_INACTIVE);
    }

    // Check password - assume it's hashed (new standard)
    if (!verifyPassword(args.password, user.password)) {
      // If hash verification fails, try plain text as fallback for legacy accounts
      if (args.password !== user.password) {
        throwUserError(ERROR_CODES.AUTH_INVALID_CREDENTIALS);
      }
    }

    // Create new session
    const sessionToken = generateSessionToken();
    await ctx.db.insert("sessions", {
      userId: user._id,
      token: sessionToken,
      expiresAt: Date.now() + (30 * 24 * 60 * 60 * 1000),
      createdAt: Date.now(),
    });

    return {
      userId: user._id,
      sessionToken,
      user: {
        _id: user._id,
        id: user._id, // Keep both for compatibility
        username: user.username,
        email: user.email,
        nickname: user.nickname,
        mobile_number: user.mobile_number,
        role: user.role,
        branch_id: user.branch_id,
        page_access: user.page_access,
        is_active: user.is_active,
      }
    };
  },
});

// Get current user query
export const getCurrentUser = query({
  args: { sessionToken: v.optional(v.string()) },
  handler: async (ctx, args) => {
    // If no session token provided, return null
    if (!args.sessionToken) {
      return null;
    }

    // Find valid session
    const session = await ctx.db
      .query("sessions")
      .withIndex("by_token", (q) => q.eq("token", args.sessionToken!))
      .first();

    if (!session || session.expiresAt < Date.now() || !session.userId) {
      return null; // Invalid or expired session
    }

    // Get user data
    const user = await ctx.db.get(session.userId);
    if (!user || !user.is_active) {
      return null;
    }

    return {
      _id: user._id,
      id: user._id, // Keep both for compatibility
      username: user.username,
      email: user.email,
      nickname: user.nickname,
      mobile_number: user.mobile_number,
      birthday: user.birthday,
      role: user.role,
      branch_id: user.branch_id,
      is_active: user.is_active,
      avatar: user.avatar,
      bio: user.bio,
      skills: user.skills,
      isVerified: user.isVerified,
      page_access: user.page_access,
    };
  },
});

// Logout mutation
export const logoutUser = mutation({
  args: { sessionToken: v.string() },
  handler: async (ctx, args) => {
    // Find and delete the session
    const session = await ctx.db
      .query("sessions")
      .withIndex("by_token", (q) => q.eq("token", args.sessionToken))
      .first();

    if (session) {
      await ctx.db.delete(session._id);
    }

    return { success: true };
  },
});

// Social login with Facebook: action to verify token via Facebook Graph API,
// then delegate to a mutation that creates/returns a session.
export const loginWithFacebook = action({
  args: {
    access_token: v.string(),
  },
  handler: async (ctx, args) => {
    // Strictly validate the short-lived token with debug_token using an App Token
    const appId = process.env.FACEBOOK_CLIENT_ID;
    const appSecret = process.env.FACEBOOK_CLIENT_SECRET;
    let accessTokenToUse = args.access_token;

    if (appId && appSecret) {
      const appToken = `${appId}|${appSecret}`;
      const debugUrl = `https://graph.facebook.com/v18.0/debug_token?input_token=${encodeURIComponent(args.access_token)}&access_token=${encodeURIComponent(appToken)}`;
      const debugRes = await fetch(debugUrl);
      const debugJson = await debugRes.json();
      if (!debugRes.ok || !debugJson?.data?.is_valid || debugJson?.data?.app_id !== appId) {
        throwUserError(ERROR_CODES.AUTH_INVALID_CREDENTIALS, "Facebook login failed", "The Facebook authentication token is invalid or expired. Please try logging in again.");
      }
      // Optionally exchange for a long-lived token
      const exchangeUrl = `https://graph.facebook.com/v18.0/oauth/access_token?grant_type=fb_exchange_token&client_id=${appId}&client_secret=${appSecret}&fb_exchange_token=${encodeURIComponent(args.access_token)}`;
      const exchangeRes = await fetch(exchangeUrl, { method: 'POST' });
      if (exchangeRes.ok) {
        const exchangeJson = await exchangeRes.json();
        if (exchangeJson?.access_token) {
          accessTokenToUse = exchangeJson.access_token as string;
        }
      }
    }

    // Fetch profile with a URL for the profile picture
    const fields = "id,name,email,picture.type(large)";
    const res = await fetch(`https://graph.facebook.com/v18.0/me?fields=${fields}&access_token=${accessTokenToUse}`);
    if (!res.ok) {
      throwUserError(ERROR_CODES.AUTH_INVALID_CREDENTIALS, "Facebook login failed", "Unable to retrieve your Facebook profile information. Please try logging in again.");
    }
    const profile: any = await res.json();
    if (!profile || (!profile.email && !profile.id)) {
      throwUserError(ERROR_CODES.AUTH_INVALID_CREDENTIALS, "Facebook login failed", "Could not retrieve valid profile information from Facebook. Please try logging in again.");
    }

    // Pass minimal normalized info to mutation
    const email = profile.email || `fb_${profile.id}@facebook.local`;
    const name = profile.name || "Facebook User";
    const avatar = profile.picture?.data?.url as string | undefined;

    // Use require to break circular dependency for runtime import
    const { api } = require("../_generated/api");

    return await ctx.runMutation(api.services.auth.loginWithFacebookInternal, {
      email,
      name,
      avatar,
      facebook_id: profile.id,
    } as any);
  },
});

export const loginWithFacebookInternal = mutation({
  args: {
    email: v.string(),
    name: v.string(),
    avatar: v.optional(v.string()),
    facebook_id: v.string(),
  },
  handler: async (ctx, args) => {
    // Try to find user by email
    let user = await ctx.db
      .query("users")
      .withIndex("by_email", (q) => q.eq("email", args.email))
      .first();

    const now = Date.now();
    if (!user) {
      // Create a new customer user. Username unique based on email or fb id
      const baseUsername = (args.email.split("@")[0] || `fb_${args.facebook_id}`).replace(/[^a-zA-Z0-9_\-\.]/g, "");
      let username = baseUsername || `fb_${args.facebook_id}`;
      // Ensure uniqueness by appending random suffix if needed
      const existingUsername = await ctx.db
        .query("users")
        .withIndex("by_username", (q) => q.eq("username", username))
        .first();
      if (existingUsername) {
        username = `${baseUsername}_${Math.random().toString(36).slice(2, 6)}`;
      }

      const randomPassword = generateSessionToken(); // placeholder
      const userId = await ctx.db.insert("users", {
        username,
        email: args.email,
        password: randomPassword,
        mobile_number: "", // unknown at signup
        address: undefined,
        nickname: args.name,
        birthday: undefined,
        role: "customer",
        branch_id: undefined,
        is_active: true,
        avatar: args.avatar,
        bio: undefined,
        skills: [],
        isVerified: true,
        createdAt: now,
        updatedAt: now,
      });
      user = await ctx.db.get(userId)!;
    }

    // If user already exists and we have a fresher avatar, update it once
    if (user && args.avatar && user.avatar !== args.avatar) {
      await ctx.db.patch(user._id, { avatar: args.avatar, updatedAt: now });
      user = await ctx.db.get(user._id)!;
    }

    if (!user) {
      throwUserError(ERROR_CODES.AUTH_INVALID_CREDENTIALS, "Facebook login failed", "Unable to complete Facebook login. Please try again or use email/password login instead.");
    }

    // Create a session for this user
    const sessionToken = generateSessionToken();
    await ctx.db.insert("sessions", {
      userId: user._id,
      token: sessionToken,
      expiresAt: now + 30 * 24 * 60 * 60 * 1000,
      createdAt: now,
    });

    return {
      sessionToken,
      user: {
        _id: user._id,
        id: user._id,
        username: user.username,
        email: user.email,
        nickname: user.nickname,
        mobile_number: user.mobile_number,
        role: user.role,
        branch_id: user.branch_id,
        page_access: user.page_access,
        is_active: user.is_active,
        avatar: user.avatar,
      },
    };
  },
});

// Update user profile
export const updateUserProfile = mutation({
  args: {
    sessionToken: v.string(),
    nickname: v.optional(v.string()),
    birthday: v.optional(v.string()),
    mobile_number: v.optional(v.string()),
    address: v.optional(v.string()),
    avatar: v.optional(v.string()),
    bio: v.optional(v.string()),
    skills: v.optional(v.array(v.string())),
  },
  handler: async (ctx, args) => {
    // Verify session
    const session = await ctx.db
      .query("sessions")
      .withIndex("by_token", (q) => q.eq("token", args.sessionToken))
      .first();

    if (!session || session.expiresAt < Date.now()) {
      throwUserError(ERROR_CODES.AUTH_SESSION_EXPIRED);
    }

    // Get current user to validate
    const currentUser = await ctx.db.get(session.userId);
    if (!currentUser) {
      throwUserError(ERROR_CODES.RESOURCE_NOT_FOUND, "User not found", "Your user account could not be found in the system.");
    }

    // Validate inputs
    if (args.mobile_number !== undefined && args.mobile_number.length > 0) {
      if (!/^\+?[0-9\s\-\(\)]{7,}$/.test(args.mobile_number)) {
        throwUserError(ERROR_CODES.INVALID_INPUT, "Invalid mobile number format", "Please enter a valid phone number with at least 7 digits.");
      }
    }

    if (args.nickname !== undefined && args.nickname.length > 100) {
      throwUserError(ERROR_CODES.INVALID_INPUT, "Nickname too long", "Nickname must be less than 100 characters.");
    }

    if (args.address !== undefined && args.address.length > 500) {
      throwUserError(ERROR_CODES.INVALID_INPUT, "Address too long", "Address must be less than 500 characters.");
    }

    if (args.bio !== undefined && args.bio.length > 1000) {
      throwUserError(ERROR_CODES.INVALID_INPUT, "Bio too long", "Bio must be less than 1000 characters.");
    }

    // Update user
    await ctx.db.patch(session.userId, {
      ...(args.nickname !== undefined && { nickname: args.nickname }),
      ...(args.birthday !== undefined && { birthday: args.birthday }),
      ...(args.mobile_number !== undefined && { mobile_number: args.mobile_number }),
      ...(args.address !== undefined && { address: args.address }),
      ...(args.avatar !== undefined && { avatar: args.avatar }),
      ...(args.bio !== undefined && { bio: args.bio }),
      ...(args.skills !== undefined && { skills: args.skills }),
      updatedAt: Date.now(),
    });

    // Return updated user
    const user = await ctx.db.get(session.userId);
    return {
      _id: user?._id,
      id: user?._id,
      username: user?.username,
      email: user?.email,
      nickname: user?.nickname,
      mobile_number: user?.mobile_number,
      birthday: user?.birthday,
      address: user?.address,
      role: user?.role,
      avatar: user?.avatar,
      bio: user?.bio,
      skills: user?.skills,
      is_active: user?.is_active,
      page_access: user?.page_access,
    };
  },
});

// Get all users (for staff/admin)
// Create user mutation (for POS walk-in customers)
export const createUser = mutation({
  args: {
    username: v.string(),
    email: v.string(),
    password: v.string(),
    mobile_number: v.optional(v.string()),
    address: v.optional(v.string()),
    role: v.union(v.literal("staff"), v.literal("customer"), v.literal("admin"), v.literal("barber"), v.literal("super_admin"), v.literal("branch_admin")),
    branch_id: v.optional(v.id("branches")),
    page_access: v.optional(v.array(v.string())),
  },
  handler: async (ctx, args) => {
    // Check if user already exists
    const existingUser = await ctx.db
      .query("users")
      .withIndex("by_email", (q) => q.eq("email", args.email))
      .first();

    if (existingUser) {
      throwUserError(ERROR_CODES.AUTH_EMAIL_EXISTS);
    }

    const existingUsername = await ctx.db
      .query("users")
      .withIndex("by_username", (q) => q.eq("username", args.username))
      .first();

    if (existingUsername) {
      throwUserError(ERROR_CODES.AUTH_USERNAME_EXISTS);
    }

    // Create new user
    const userId = await ctx.db.insert("users", {
      username: args.username,
      email: args.email,
      password: hashPassword(args.password), // Hash password for security
      mobile_number: args.mobile_number || "",
      address: args.address,
      nickname: undefined,
      birthday: undefined,
      role: args.role,
      branch_id: args.branch_id,
      page_access: args.page_access,
      is_active: true,
      avatar: undefined,
      bio: undefined,
      skills: [],
      isVerified: false,
      createdAt: Date.now(),
      updatedAt: Date.now(),
    });

    // Get the created user
    const user = await ctx.db.get(userId);

    return {
      _id: userId,
      username: user?.username,
      email: user?.email,
      mobile_number: user?.mobile_number,
      address: user?.address,
      role: user?.role,
      branch_id: user?.branch_id,
      page_access: user?.page_access,
      is_active: user?.is_active,
    };
  },
});

// Create guest user mutation (for guest bookings with better redundancy handling)
export const createGuestUser = mutation({
  args: {
    username: v.string(),
    email: v.string(),
    password: v.string(),
    mobile_number: v.optional(v.string()),
    branch_id: v.optional(v.id("branches")),
    guest_name: v.string(), // Original guest name for logging
  },
  handler: async (ctx, args) => {
    const now = Date.now();

    // Check if email already exists
    const existingUser = await ctx.db
      .query("users")
      .withIndex("by_email", (q) => q.eq("email", args.email))
      .first();

    // If user exists and is a customer, return them for guest booking
    if (existingUser && existingUser.role === "customer") {
      console.log(`Guest booking: Existing customer found for email ${args.email}, user ID: ${existingUser._id}`);

      // Update mobile number if different
      if (args.mobile_number && args.mobile_number !== existingUser.mobile_number) {
        await ctx.db.patch(existingUser._id, {
          mobile_number: args.mobile_number,
          updatedAt: now,
        });
        console.log(`Updated mobile number for existing customer ${existingUser._id}`);
      }

      return {
        _id: existingUser._id,
        username: existingUser.username,
        email: existingUser.email,
        nickname: existingUser.nickname || args.guest_name,
        mobile_number: existingUser.mobile_number,
        role: existingUser.role,
        branch_id: existingUser.branch_id || args.branch_id,
        is_active: existingUser.is_active,
        isExistingUser: true, // Flag to indicate this was an existing user
      };
    }

    // If user exists but is not a customer (staff, admin, etc.), don't allow guest booking
    if (existingUser && existingUser.role !== "customer") {
      console.log(`Guest creation blocked: Email ${args.email} belongs to ${existingUser.role} user ${existingUser._id}`);
      throwUserError(ERROR_CODES.AUTH_EMAIL_EXISTS,
        `This email is registered as a ${existingUser.role} account`,
        "This email address is already registered as a staff or admin account. Please use a different email for guest booking."
      );
    }

    // Check if username already exists and generate unique one if needed
    let finalUsername = args.username;
    let attempts = 0;
    const maxAttempts = 5;

    while (attempts < maxAttempts) {
      const existingUsername = await ctx.db
        .query("users")
        .withIndex("by_username", (q) => q.eq("username", finalUsername))
        .first();

      if (!existingUsername) {
        break; // Username is available
      }

      // Generate a new unique username
      const timestamp = now;
      const randomSuffix = Math.random().toString(36).slice(2, 8);
      finalUsername = `guest_${args.guest_name.toLowerCase().replace(/\s+/g, '_').replace(/[^a-z0-9_]/g, '')}_${timestamp}_${randomSuffix}`;
      attempts++;

      console.log(`Username conflict detected, trying new username: ${finalUsername} (attempt ${attempts})`);
    }

    if (attempts >= maxAttempts) {
      console.error(`Failed to generate unique username after ${maxAttempts} attempts for guest ${args.guest_name}`);
      throwUserError(ERROR_CODES.VALIDATION_ERROR,
        "Unable to generate unique username",
        "Please try again in a moment."
      );
    }

    // Create new guest user
    const userId = await ctx.db.insert("users", {
      username: finalUsername,
      email: args.email,
      password: hashPassword(args.password),
      mobile_number: args.mobile_number || "",
      address: undefined,
      nickname: args.guest_name, // Store original guest name as nickname
      birthday: undefined,
      role: "customer",
      branch_id: args.branch_id,
      is_active: true,
      avatar: undefined,
      bio: undefined,
      skills: [],
      isVerified: false,
      createdAt: now,
      updatedAt: now,
    });

    // Get the created user
    const user = await ctx.db.get(userId);

    console.log(`✅ Guest user created successfully:`, {
      id: userId,
      username: finalUsername,
      email: args.email,
      guest_name: args.guest_name,
      branch_id: args.branch_id
    });

    return {
      _id: userId,
      username: user?.username,
      email: user?.email,
      nickname: user?.nickname,
      mobile_number: user?.mobile_number,
      role: user?.role,
      branch_id: user?.branch_id,
      is_active: user?.is_active,
    };
  },
});

// Update user mutation (for admin use)
export const updateUser = mutation({
  args: {
    userId: v.id("users"),
    username: v.optional(v.string()),
    email: v.optional(v.string()),
    password: v.optional(v.string()),
    mobile_number: v.optional(v.string()),
    address: v.optional(v.string()),
    role: v.optional(v.union(v.literal("staff"), v.literal("customer"), v.literal("admin"), v.literal("barber"), v.literal("super_admin"), v.literal("branch_admin"))),
    branch_id: v.optional(v.id("branches")),
    page_access: v.optional(v.array(v.string())),
    is_active: v.optional(v.boolean()),
  },
  handler: async (ctx, args) => {
    const { userId, ...updateData } = args;

    // Get existing user
    const existingUser = await ctx.db.get(userId);
    if (!existingUser) {
      throwUserError(ERROR_CODES.RESOURCE_NOT_FOUND, "User not found", "The user account could not be found in the system. Please refresh and try again.");
    }

    // Check if email is being updated and if it's already taken by another user
    if (updateData.email && updateData.email !== existingUser.email) {
      const emailExists = await ctx.db
        .query("users")
        .withIndex("by_email", (q) => q.eq("email", updateData.email!))
        .first();

      if (emailExists && emailExists._id !== userId) {
        throwUserError(ERROR_CODES.AUTH_EMAIL_EXISTS, `Email ${updateData.email} is already in use`, "This email is already registered in the system. Please use a different email address.");
      }
    }

    // Check if username is being updated and if it's already taken by another user
    if (updateData.username && updateData.username !== existingUser.username) {
      const usernameExists = await ctx.db
        .query("users")
        .withIndex("by_username", (q) => q.eq("username", updateData.username!))
        .first();

      if (usernameExists && usernameExists._id !== userId) {
        throwUserError(ERROR_CODES.AUTH_USERNAME_EXISTS, `Username "${updateData.username}" is already taken`, "This username is already in use. Please choose a different username.");
      }
    }

    // Build update object with only provided fields
    const fieldsToUpdate: any = {
      updatedAt: Date.now(),
    };

    if (updateData.username !== undefined) fieldsToUpdate.username = updateData.username;
    if (updateData.email !== undefined) fieldsToUpdate.email = updateData.email;
    if (updateData.password !== undefined) fieldsToUpdate.password = hashPassword(updateData.password);
    if (updateData.mobile_number !== undefined) fieldsToUpdate.mobile_number = updateData.mobile_number;
    if (updateData.address !== undefined) fieldsToUpdate.address = updateData.address;
    if (updateData.role !== undefined) fieldsToUpdate.role = updateData.role as "staff" | "customer" | "admin" | "barber" | "super_admin" | "branch_admin";
    if (updateData.branch_id !== undefined) fieldsToUpdate.branch_id = updateData.branch_id;
    if (updateData.page_access !== undefined) fieldsToUpdate.page_access = updateData.page_access;
    if (updateData.is_active !== undefined) fieldsToUpdate.is_active = updateData.is_active;

    // Update user
    await ctx.db.patch(userId, fieldsToUpdate);

    // Get and return updated user
    const user = await ctx.db.get(userId);
    return {
      _id: user?._id,
      username: user?.username,
      email: user?.email,
      mobile_number: user?.mobile_number,
      address: user?.address,
      role: user?.role,
      branch_id: user?.branch_id,
      page_access: user?.page_access,
      is_active: user?.is_active,
    };
  },
});

// Delete user mutation (for admin use)
export const deleteUser = mutation({
  args: {
    userId: v.id("users"),
  },
  handler: async (ctx, args) => {
    // Get existing user
    const existingUser = await ctx.db.get(args.userId);
    if (!existingUser) {
      throwUserError(ERROR_CODES.RESOURCE_NOT_FOUND, "User not found", "The user account could not be found in the system.");
    }

    // Delete all sessions for this user
    const userSessions = await ctx.db
      .query("sessions")
      .withIndex("by_user", (q) => q.eq("userId", args.userId))
      .collect();

    for (const session of userSessions) {
      await ctx.db.delete(session._id);
    }

    // Delete the user
    await ctx.db.delete(args.userId);

    return { success: true };
  },
});

export const getAllUsers = query({
  args: {},
  handler: async (ctx) => {
    const users = await ctx.db.query("users").collect();

    // Return only necessary fields to reduce bandwidth
    return users.map(user => ({
      _id: user._id,
      id: user._id,
      username: user.username,
      email: user.email,
      nickname: user.nickname,
      mobile_number: user.mobile_number,
      birthday: user.birthday,
      role: user.role,
      branch_id: user.branch_id,
      is_active: user.is_active,
      isVerified: user.isVerified,
      createdAt: user._creationTime,
      // Exclude heavy fields like avatar (if base64), bio, skills, password
    }));
  },
});

// Request password reset: generate a short-lived token and store on user
export const requestPasswordReset = mutation({
  args: {
    email: v.string(),
  },
  handler: async (ctx, args) => {
    const user = await ctx.db
      .query("users")
      .withIndex("by_email", (q) => q.eq("email", args.email))
      .first();

    // Do not reveal whether user exists (privacy). If not found, respond success.
    if (!user) {
      return { success: true };
    }

    const token = Math.random().toString(36).slice(2) + Date.now().toString(36);
    const expiresInMs = 1000 * 60 * 15; // 15 minutes
    await ctx.db.patch(user._id, {
      password_reset_token: token,
      password_reset_expires: Date.now() + expiresInMs,
      updatedAt: Date.now(),
    });

    return { success: true, token, email: user.email };
  },
});

const resend = new Resend(process.env.RESEND_API_KEY || 'missing_key');

// Send password reset email with Resend
export const sendPasswordResetEmail = action({
  args: {
    email: v.string(),
    token: v.string(),
  },
  handler: async (ctx, args) => {
    const { api } = require("../_generated/api");
    
    // Fetch branding and email template
    const branding = await ctx.runQuery(api.services.branding.getGlobalBranding, {});
    const template = await ctx.runQuery(api.services.emailTemplates.getTemplateByType, { template_type: "password_reset" });
    
    // Extract branding colors (fallback to defaults)
    const primaryColor = branding?.primary_color || '#FF8C42';
    const accentColor = branding?.accent_color || '#FF7A2B';
    const bgColor = branding?.bg_color || '#0A0A0A';
    const brandName = branding?.display_name || 'TipunoX';
    
    // Email template content
    const subject = (template?.subject || 'Reset your {{brand_name}} password').replace(/\{\{brand_name\}\}/g, brandName);
    const heading = (template?.heading || 'Reset Your Password').replace(/\{\{brand_name\}\}/g, brandName);
    const bodyText = (template?.body_text || 'Hi there! We received a request to reset your password for your {{brand_name}} account. Click the button below to set a new password.')
      .replace(/\{\{brand_name\}\}/g, brandName);
    const ctaText = template?.cta_text || 'Reset Password';
    const footerText = template?.footer_text || 'This link will expire in 15 minutes for your security. If you didn\'t request a password reset, you can safely ignore this email.';
    
    const resetUrl = `https://tipunox.broadheader.com/auth/reset-password?token=${args.token}`;

    const emailData = {
<<<<<<< HEAD
      from: `${brandName} <no-reply@tipunox.broadheader.com>`,
      to: args.email,
      subject: subject,
=======
      from: 'Barbershop <no-reply@tipunox.broadheader.com>',
      to: args.email,
      subject: 'Reset your Barbershop password',
>>>>>>> effd631e
      html: `
        <!DOCTYPE html>
        <html>
        <head>
          <meta charset="UTF-8">
          <meta name="viewport" content="width=device-width, initial-scale=1.0">
<<<<<<< HEAD
          <title>Password Reset - ${brandName}</title>
=======
          <title>Password Reset - Barbershop</title>
>>>>>>> effd631e
          <style>
            body {
              font-family: -apple-system, BlinkMacSystemFont, 'Segoe UI', Roboto, sans-serif;
              background-color: ${bgColor};
              color: #ffffff;
              margin: 0;
              padding: 0;
              line-height: 1.6;
            }
            .container {
              max-width: 600px;
              margin: 0 auto;
              padding: 40px 20px;
            }
            .header {
              text-align: center;
              margin-bottom: 40px;
            }
            .content {
              background: linear-gradient(135deg, #1A1A1A 0%, #2A2A2A 100%);
              border-radius: 16px;
              padding: 40px;
              border: 1px solid #333;
              box-shadow: 0 10px 30px rgba(0,0,0,0.5);
            }
            .title {
              font-size: 24px;
              font-weight: bold;
              margin-bottom: 20px;
              color: ${primaryColor};
              text-align: center;
            }
            .text {
              color: #ccc;
              margin-bottom: 30px;
              text-align: center;
            }
            .reset-button {
              display: inline-block;
              background: linear-gradient(135deg, ${primaryColor} 0%, ${accentColor} 100%);
              color: white;
              text-decoration: none;
              padding: 16px 32px;
              border-radius: 8px;
              font-weight: bold;
              text-align: center;
              margin: 20px 0;
              transition: transform 0.2s, box-shadow 0.2s;
            }
            .reset-button:hover {
              transform: translateY(-2px);
              box-shadow: 0 5px 15px rgba(255, 140, 66, 0.4);
            }
            .footer {
              text-align: center;
              margin-top: 30px;
              color: #666;
              font-size: 14px;
            }
            .security-info {
              background: ${primaryColor}1a;
              border: 1px solid ${primaryColor}4d;
              border-radius: 8px;
              padding: 20px;
              margin-top: 20px;
            }
            .security-info h3 {
              color: ${primaryColor};
              margin-top: 0;
              margin-bottom: 10px;
            }
          </style>
        </head>
        <body>
          <div class="container">
            <div class="header">
<<<<<<< HEAD
              <h1 style="color: ${primaryColor}; font-size: 32px; margin-bottom: 10px;">${brandName}</h1>
            </div>
            
            <div class="content">
              <h1 class="title">${heading}</h1>
              <p class="text">${bodyText}</p>
=======
              <h1 style="color: #FF8C42; font-size: 32px; margin-bottom: 10px;">Barbershop</h1>
            </div>
            
            <div class="content">
              <h1 class="title">Reset Your Password</h1>
              <p class="text">
                Hi there! We received a request to reset your password for your Barbershop account.
                Click the button below to set a new password.
              </p>
>>>>>>> effd631e
              
              <div style="text-align: center;">
                <a href="${resetUrl}" class="reset-button">${ctaText}</a>
              </div>
              
              <div class="security-info">
                <h3>🔐 Security Information</h3>
                <p style="margin: 0; font-size: 14px; color: #bbb;">${footerText}</p>
              </div>
              
              <p class="text" style="margin-top: 30px; font-size: 14px;">
                If the button above doesn't work, copy and paste this link into your browser:<br>
                <span style="word-break: break-all; color: ${primaryColor};">${resetUrl}</span>
              </p>
            </div>
            
            <div class="footer">
<<<<<<< HEAD
              <p>© 2024 ${brandName}. All rights reserved.</p>
=======
              <p>© 2024 Barbershop. All rights reserved.</p>
>>>>>>> effd631e
              <p>This is an automated message. Please do not reply to this email.</p>
            </div>
          </div>
        </body>
        </html>
      `
    };

    try {
      // In development, mock the email sending
      if (process.env.NODE_ENV === 'development' || process.env.ENVIRONMENT === 'development') {
        console.log('📧 [DEV MODE] Email would be sent:');
        console.log('  To:', args.email);
        console.log('  Subject:', emailData.subject);
        console.log('  Reset URL:', resetUrl);
        return { success: true, messageId: 'dev-mock-' + Date.now(), isDev: true };
      }

      // Production: Use Resend
      const result = await resend.emails.send(emailData);

      if (result.error) {
        console.error('Email service error:', result.error);
        throw new Error(`Email service error: ${result.error.message || 'Unknown error'}`);
      }

      console.log('Password reset email sent successfully:', result);
      return { success: true, messageId: result.data?.id };
    } catch (error) {
      console.error('Failed to send password reset email:', error);
      // Don't throw error to avoid revealing if email exists or not
      const errorMessage = error instanceof Error ? error.message : 'Unknown error';
      return { success: false, error: errorMessage };
    }
  },
});

// Complete password reset with a valid token
export const resetPassword = mutation({
  args: {
    token: v.string(),
    new_password: v.string(),
  },
  handler: async (ctx, args) => {
    // Validate password
    if (!args.new_password || args.new_password.length < 6) {
      throwUserError(
        ERROR_CODES.INVALID_INPUT,
        "Password too short",
        "Password must be at least 6 characters long."
      );
    }

    if (!args.token || args.token.trim() === '') {
      throwUserError(
        ERROR_CODES.INVALID_INPUT,
        "Invalid token",
        "Password reset token is missing or invalid."
      );
    }

    try {
      // Scan for a user with this token; Convex doesn't support cross-table search by arbitrary field with index,
      // so collect and filter. For small user counts in dev this is fine. For prod, add an index if needed.
      const candidates = await ctx.db.query("users").collect();
      const user = candidates.find(
        (u: any) =>
          u.password_reset_token === args.token &&
          u.password_reset_token !== "" && // Exclude already-used tokens
          typeof u.password_reset_expires === 'number' &&
          u.password_reset_expires > 0 // Exclude invalidated tokens
      );

      if (!user) {
        throwUserError(
          ERROR_CODES.AUTH_INVALID_CREDENTIALS,
          "Invalid or expired token",
          "This password reset link is invalid or has already been used. Please request a new password reset."
        );
      }

      const expiresAt = user.password_reset_expires as number;
      if (expiresAt < Date.now()) {
        throwUserError(
          ERROR_CODES.AUTH_INVALID_CREDENTIALS,
          "Reset token expired",
          "Your password reset link has expired. Please request a new one."
        );
      }

      // Update password and invalidate the reset token by setting expiry to past
      // Note: We set token to empty string and expiry to 0 instead of undefined
      // because Convex patches don't handle undefined well for clearing fields
      await ctx.db.patch(user._id, {
        password: hashPassword(args.new_password),
        password_reset_token: "", // Clear the token
        password_reset_expires: 0, // Set to past time to invalidate
        updatedAt: Date.now(),
      });

      return { success: true };
    } catch (error: any) {
      // Check if it's already a user error (thrown by throwUserError)
      if (error.message && error.message.startsWith('{')) {
        throw error;
      }
      // Wrap unexpected errors with user-friendly message
      console.error('Reset password error:', error);
      throwUserError(
        ERROR_CODES.OPERATION_FAILED,
        "Failed to reset password",
        "An error occurred while resetting your password. Please try again or request a new reset link."
      );
    }
  },
});

// Get users by branch (for branch admins/staff)
export const getUsersByBranch = query({
  args: { branch_id: v.id("branches") },
  handler: async (ctx, args) => {
    const users = await ctx.db
      .query("users")
      .withIndex("by_branch", (q) => q.eq("branch_id", args.branch_id))
      .collect();

    // Return only necessary fields to reduce bandwidth
    return users.map(user => ({
      _id: user._id,
      id: user._id,
      username: user.username,
      email: user.email,
      nickname: user.nickname,
      mobile_number: user.mobile_number,
      birthday: user.birthday,
      role: user.role,
      branch_id: user.branch_id,
      is_active: user.is_active,
      isVerified: user.isVerified,
      createdAt: user._creationTime,
      // Exclude heavy fields like avatar (if base64), bio, skills, password
    }));
  },
});

// Get users by role within a branch
export const getUsersByRoleAndBranch = query({
  args: {
    role: v.union(v.literal("staff"), v.literal("customer"), v.literal("admin"), v.literal("barber"), v.literal("branch_admin")),
    branch_id: v.optional(v.id("branches"))
  },
  handler: async (ctx, args) => {
    let query = ctx.db.query("users").withIndex("by_role", (q) => q.eq("role", args.role));

    const users = await query.collect();

    // Filter by branch if specified
    if (args.branch_id) {
      return users.filter(user => user.branch_id === args.branch_id);
    }

    return users;
  },
});

// Send voucher email with QR code to users
export const sendVoucherEmailWithQR = action({
  args: {
    email: v.string(),
    voucherCode: v.string(),
    voucherValue: v.string(),
    pointsRequired: v.number(),
    expiresAt: v.string(),
    recipientName: v.string(),
    voucherId: v.optional(v.string()),
  },
  handler: async (ctx, args) => {
    const { api } = require("../_generated/api");
    
    // Fetch branding and email template
    const branding = await ctx.runQuery(api.services.branding.getGlobalBranding, {});
    const template = await ctx.runQuery(api.services.emailTemplates.getTemplateByType, { template_type: "voucher" });
    
    // Extract branding colors (fallback to defaults)
    const primaryColor = branding?.primary_color || '#FF8C42';
    const accentColor = branding?.accent_color || '#FF7A2B';
    const brandName = branding?.display_name || 'TipunoX';
    
    // Lighter versions of primary color for backgrounds
    const primaryLight = `${primaryColor}1a`;
    const primaryBorder = `${primaryColor}40`;
    
    // Email template content with variable replacements
    const subject = (template?.subject || 'Your Voucher {{voucher_code}} from {{brand_name}}')
      .replace(/\{\{brand_name\}\}/g, brandName)
      .replace(/\{\{voucher_code\}\}/g, args.voucherCode);
    const heading = (template?.heading || '🎉 Your Voucher Is Ready!')
      .replace(/\{\{brand_name\}\}/g, brandName);
    const bodyText = (template?.body_text || 'Hey {{recipient_name}}! 🎁\n\nYou\'ve received a special voucher from {{brand_name}}!\n\n💰 Voucher Value: {{voucher_value}}\n🎫 Voucher Code: {{voucher_code}}\n⭐ Points Used: {{points_required}}\n📅 Valid Until: {{expires_at}}\n\nThank you for being a valued customer!')
      .replace(/\{\{brand_name\}\}/g, brandName)
      .replace(/\{\{recipient_name\}\}/g, args.recipientName)
      .replace(/\{\{voucher_code\}\}/g, args.voucherCode)
      .replace(/\{\{voucher_value\}\}/g, args.voucherValue)
      .replace(/\{\{points_required\}\}/g, String(args.pointsRequired))
      .replace(/\{\{expires_at\}\}/g, args.expiresAt)
      .replace(/\n/g, '<br>');
    const footerText = (template?.footer_text || '✓ Present this email or scan the QR code at checkout\n✓ Our staff will apply your discount\n✓ One voucher per visit')
      .replace(/\n/g, '<br>');
    
    // Generate QR code
    const qrPayload = JSON.stringify({
      voucherId: args.voucherId || "",
      code: args.voucherCode,
      value: args.voucherValue,
      type: "voucher",
<<<<<<< HEAD
      brand: brandName
=======
      brand: " Barbershop"
>>>>>>> effd631e
    });
    const qrImageUrl = `https://api.qrserver.com/v1/create-qr-code/?size=300x300&data=${encodeURIComponent(qrPayload)}`;

    const emailData = {
<<<<<<< HEAD
      from: `${brandName} <no-reply@tipunox.broadheader.com>`,
      to: args.email,
      subject: subject,
=======
      from: 'Barbershop <no-reply@tipunox.broadheader.com>',
      to: args.email,
      subject: `Your Voucher ${args.voucherCode} from Barbershop`,
>>>>>>> effd631e
      html: `
        <!DOCTYPE html>
        <html>
        <head>
          <meta charset="UTF-8">
          <meta name="viewport" content="width=device-width, initial-scale=1.0">
<<<<<<< HEAD
          <title>Your Voucher - ${brandName}</title>
=======
          <title>Your Voucher - Barbershop</title>
>>>>>>> effd631e
          <style>
            * { margin: 0; padding: 0; box-sizing: border-box; }
            body {
              font-family: -apple-system, BlinkMacSystemFont, 'Segoe UI', 'Helvetica Neue', sans-serif;
              background-color: #f5f5f5;
              color: #333;
              line-height: 1.6;
            }
            .container {
              max-width: 500px;
              margin: 0 auto;
              background: #ffffff;
              border-radius: 12px;
              overflow: hidden;
              box-shadow: 0 4px 12px rgba(0,0,0,0.1);
            }
            .header {
              background: linear-gradient(135deg, ${primaryColor} 0%, ${accentColor} 100%);
              padding: 24px;
              text-align: center;
              color: white;
            }
            .header h1 {
              font-size: 24px;
              font-weight: 700;
              margin: 0;
              letter-spacing: -0.5px;
            }
            .body {
              padding: 28px 24px;
            }
            .greeting {
              font-size: 15px;
              color: #555;
              margin-bottom: 24px;
              line-height: 1.5;
            }
            .greeting strong {
              color: #333;
              font-weight: 600;
            }
            .voucher-card {
              background: ${primaryLight};
              border: 2px solid ${primaryBorder};
              border-radius: 10px;
              padding: 20px;
              margin-bottom: 24px;
              text-align: center;
            }
            .voucher-code {
              font-size: 28px;
              font-weight: 800;
              color: ${primaryColor};
              font-family: 'Courier New', monospace;
              letter-spacing: 2px;
              margin-bottom: 8px;
              word-break: break-all;
            }
            .voucher-value {
              font-size: 32px;
              font-weight: 800;
              color: ${primaryColor};
              margin-bottom: 8px;
            }
            .voucher-label {
              font-size: 12px;
              color: #999;
              text-transform: uppercase;
              letter-spacing: 1px;
              font-weight: 600;
            }
            .qr-container {
              background: white;
              border: 1px solid #e5e5e5;
              border-radius: 8px;
              padding: 20px;
              margin-bottom: 24px;
              text-align: center;
            }
            .qr-instruction {
              font-size: 13px;
              color: #666;
              margin-bottom: 12px;
              font-weight: 500;
            }
            .qr-code {
              display: inline-block;
              padding: 12px;
              background: white;
              border: 1px solid #e5e5e5;
              border-radius: 6px;
            }
            .qr-code img {
              width: 180px;
              height: 180px;
              display: block;
              border-radius: 4px;
              margin: 0 auto;
              max-width: 100%;
              image-rendering: pixelated;
            }
            .details {
              display: grid;
              grid-template-columns: 1fr 1fr;
              gap: 12px;
              margin-bottom: 24px;
            }
            .detail-item {
              background: #f9f9f9;
              border: 1px solid #efefef;
              border-radius: 6px;
              padding: 12px;
              text-align: center;
            }
            .detail-label {
              font-size: 11px;
              color: #999;
              text-transform: uppercase;
              letter-spacing: 0.5px;
              font-weight: 600;
            }
            .detail-value {
              font-size: 14px;
              color: #333;
              font-weight: 700;
            }
            .cta-section {
              background: ${primaryLight};
              border-left: 4px solid ${primaryColor};
              border-radius: 4px;
              padding: 16px;
              margin-bottom: 24px;
              font-size: 13px;
              color: #555;
              line-height: 1.6;
            }
            .cta-section strong {
              color: #333;
              display: block;
              margin-bottom: 8px;
              font-weight: 600;
            }
            .cta-section p {
              margin: 4px 0;
            }
            .footer {
              background: #f9f9f9;
              border-top: 1px solid #efefef;
              padding: 16px 24px;
              text-align: center;
              font-size: 11px;
              color: #999;
            }
            .footer p {
              margin: 2px 0;
            }
          </style>
        </head>
        <body>
          <div class="container">
            <div class="header">
              <h1>✨ ${heading}</h1>
            </div>
            
            <div class="body">
<<<<<<< HEAD
              <div class="greeting">${bodyText}</div>
=======
              <div class="greeting">
                Hey <strong>${args.recipientName}</strong>! 🎉<br>
                You've received a voucher from <strong>Barbershop</strong>
              </div>
>>>>>>> effd631e
              
              <div class="voucher-card">
                <div class="voucher-label">Your Code</div>
                <div class="voucher-code">${args.voucherCode}</div>
                <div class="voucher-value">${args.voucherValue}</div>
              </div>

              <div class="qr-container">
                <div class="qr-instruction">📱 Scan at checkout</div>
                <div class="qr-code">
                  <img src="${qrImageUrl}" alt="Voucher QR Code" style="max-width: 100%; width: 180px; height: 180px; display: block; margin: 0 auto; border-radius: 4px; image-rendering: pixelated;" />
                  <div style="margin-top: 8px; font-size: 12px; color: #999;">Voucher Code: ${args.voucherCode}</div>
                </div>
              </div>

              <div class="details">
                <div class="detail-item">
                  <div class="detail-label">Points Needed</div>
                  <div class="detail-value">${args.pointsRequired}</div>
                </div>
                <div class="detail-item">
                  <div class="detail-label">Valid Until</div>
                  <div class="detail-value">${args.expiresAt}</div>
                </div>
              </div>

              <div class="cta-section">
                <strong>How to Use</strong>
                <p>${footerText}</p>
              </div>
            </div>
            
            <div class="footer">
<<<<<<< HEAD
              <p><strong>${brandName}</strong></p>
=======
              <p><strong>Barbershop</strong></p>
>>>>>>> effd631e
              <p>© 2024 All Rights Reserved</p>
              <p>This is an automated message. Please do not reply.</p>
            </div>
          </div>
        </body>
        </html>
      `
    };

    try {
      // In development, mock the email sending
      if (process.env.NODE_ENV === 'development' || process.env.ENVIRONMENT === 'development') {
        console.log('📧 [DEV MODE] Voucher email would be sent:');
        console.log('  To:', args.email);
        console.log('  Subject:', emailData.subject);
        console.log('  Voucher Code:', args.voucherCode);
        console.log('  QR URL:', qrImageUrl);
        return { success: true, messageId: 'dev-mock-' + Date.now(), isDev: true };
      }

      // Production: Use Resend SDK
      const result = await resend.emails.send(emailData as any);

      if (result.error) {
        console.error('Voucher email service error:', result.error);
        throwUserError(ERROR_CODES.OPERATION_FAILED, "Failed to send voucher email", "We encountered an issue sending the email. Please try again later.");
      }

      console.log('Voucher email sent successfully:', result);
      return { success: true, messageId: result.data?.id };
    } catch (error: any) {
      console.error('Failed to send voucher email:', error);
      // If it's already a user error, rethrow it
      if (error.message && error.message.includes('"code":')) {
        throw error;
      }
      throwUserError(ERROR_CODES.OPERATION_FAILED, "Failed to send voucher email", "An unexpected error occurred while sending the email.");
    }
  },
});

// Send booking confirmation email with QR code
export const sendBookingConfirmationEmail = action({
  args: {
    email: v.string(),
    customerName: v.string(),
    bookingCode: v.string(),
    serviceName: v.string(),
    servicePrice: v.number(),
    barberName: v.string(),
    branchName: v.string(),
    branchAddress: v.optional(v.string()),
    date: v.string(),
    time: v.string(),
    bookingId: v.optional(v.string()),
  },
  handler: async (ctx, args) => {
    const { api } = require("../_generated/api");
    
    // Fetch branding and email template
    const branding = await ctx.runQuery(api.services.branding.getGlobalBranding, {});
    const template = await ctx.runQuery(api.services.emailTemplates.getTemplateByType, { template_type: "booking_confirmation" });
    
    // Extract branding colors (fallback to defaults)
    const primaryColor = branding?.primary_color || '#FF8C42';
    const accentColor = branding?.accent_color || '#FF7A2B';
    const bgColor = branding?.bg_color || '#0A0A0A';
    const brandName = branding?.display_name || 'TipunoX';
    
    // Lighter versions of primary color for backgrounds
    const primaryLight = `${primaryColor}1a`;
    const primaryBorder = `${primaryColor}40`;
    
    // Format date for display
    const formattedDate = new Date(args.date).toLocaleDateString('en-US', {
      weekday: 'long',
      year: 'numeric',
      month: 'long',
      day: 'numeric'
    });
    
    // Email template content with variable replacements
    const subject = (template?.subject || 'Booking Confirmed - {{brand_name}}')
      .replace(/\{\{brand_name\}\}/g, brandName);
    const heading = (template?.heading || 'Booking Confirmed!')
      .replace(/\{\{brand_name\}\}/g, brandName);
    const bodyText = (template?.body_text || 'Your appointment has been confirmed. We look forward to seeing you!')
      .replace(/\{\{brand_name\}\}/g, brandName)
      .replace(/\{\{customer_name\}\}/g, args.customerName)
      .replace(/\{\{service_name\}\}/g, args.serviceName)
      .replace(/\{\{date\}\}/g, formattedDate)
      .replace(/\{\{time\}\}/g, args.time)
      .replace(/\{\{barber_name\}\}/g, args.barberName)
      .replace(/\n/g, '<br>');
    const ctaText = template?.cta_text || 'View Booking';
    const footerText = (template?.footer_text || 'If you need to reschedule or cancel, please contact us at least 24 hours in advance.')
      .replace(/\n/g, '<br>');
    
    // Generate QR code for booking
    const qrPayload = JSON.stringify({
      bookingId: args.bookingId || "",
      code: args.bookingCode,
      type: "booking",
      brand: brandName
    });
    const qrImageUrl = `https://api.qrserver.com/v1/create-qr-code/?size=200x200&data=${encodeURIComponent(qrPayload)}`;

    const emailData = {
      from: `${brandName} <no-reply@tipunox.broadheader.com>`,
      to: args.email,
      subject: subject,
      html: `
        <!DOCTYPE html>
        <html>
        <head>
          <meta charset="UTF-8">
          <meta name="viewport" content="width=device-width, initial-scale=1.0">
          <title>Booking Confirmation - ${brandName}</title>
          <style>
            * { margin: 0; padding: 0; box-sizing: border-box; }
            body {
              font-family: -apple-system, BlinkMacSystemFont, 'Segoe UI', 'Helvetica Neue', sans-serif;
              background-color: #f5f5f5;
              color: #333;
              line-height: 1.6;
            }
            .container {
              max-width: 500px;
              margin: 0 auto;
              background: #ffffff;
              border-radius: 12px;
              overflow: hidden;
              box-shadow: 0 4px 12px rgba(0,0,0,0.1);
            }
            .header {
              background: linear-gradient(135deg, ${primaryColor} 0%, ${accentColor} 100%);
              padding: 24px;
              text-align: center;
              color: white;
            }
            .header h1 {
              font-size: 24px;
              font-weight: 700;
              margin: 0;
              letter-spacing: -0.5px;
            }
            .body {
              padding: 28px 24px;
            }
            .greeting {
              font-size: 15px;
              color: #555;
              margin-bottom: 24px;
              line-height: 1.5;
              text-align: center;
            }
            .booking-card {
              background: ${primaryLight};
              border: 2px solid ${primaryBorder};
              border-radius: 10px;
              padding: 20px;
              margin-bottom: 24px;
            }
            .booking-code {
              font-size: 24px;
              font-weight: 800;
              color: ${primaryColor};
              font-family: 'Courier New', monospace;
              letter-spacing: 2px;
              margin-bottom: 8px;
              text-align: center;
              word-break: break-all;
            }
            .booking-label {
              font-size: 12px;
              color: #999;
              text-transform: uppercase;
              letter-spacing: 1px;
              font-weight: 600;
              text-align: center;
              margin-bottom: 16px;
            }
            .booking-details {
              border-top: 1px solid ${primaryBorder};
              padding-top: 16px;
            }
            .detail-row {
              display: flex;
              justify-content: space-between;
              padding: 8px 0;
              border-bottom: 1px solid #f0f0f0;
            }
            .detail-row:last-child {
              border-bottom: none;
            }
            .detail-label {
              font-size: 13px;
              color: #666;
              font-weight: 500;
            }
            .detail-value {
              font-size: 13px;
              color: #333;
              font-weight: 600;
              text-align: right;
            }
            .qr-container {
              background: white;
              border: 1px solid #e5e5e5;
              border-radius: 8px;
              padding: 20px;
              margin-bottom: 24px;
              text-align: center;
            }
            .qr-instruction {
              font-size: 13px;
              color: #666;
              margin-bottom: 12px;
              font-weight: 500;
            }
            .qr-code img {
              width: 150px;
              height: 150px;
              display: block;
              border-radius: 4px;
              margin: 0 auto;
            }
            .cta-section {
              background: ${primaryLight};
              border-left: 4px solid ${primaryColor};
              border-radius: 4px;
              padding: 16px;
              margin-bottom: 24px;
              font-size: 13px;
              color: #555;
              line-height: 1.6;
            }
            .footer {
              background: #f9f9f9;
              border-top: 1px solid #efefef;
              padding: 16px 24px;
              text-align: center;
              font-size: 11px;
              color: #999;
            }
            .footer p {
              margin: 2px 0;
            }
          </style>
        </head>
        <body>
          <div class="container">
            <div class="header">
              <h1>✅ ${heading}</h1>
            </div>
            
            <div class="body">
              <div class="greeting">
                Hi <strong>${args.customerName}</strong>! ${bodyText}
              </div>
              
              <div class="booking-card">
                <div class="booking-label">Booking Code</div>
                <div class="booking-code">${args.bookingCode}</div>
                
                <div class="booking-details">
                  <div class="detail-row">
                    <span class="detail-label">📅 Date</span>
                    <span class="detail-value">${formattedDate}</span>
                  </div>
                  <div class="detail-row">
                    <span class="detail-label">🕐 Time</span>
                    <span class="detail-value">${args.time}</span>
                  </div>
                  <div class="detail-row">
                    <span class="detail-label">✂️ Service</span>
                    <span class="detail-value">${args.serviceName}</span>
                  </div>
                  <div class="detail-row">
                    <span class="detail-label">💰 Price</span>
                    <span class="detail-value">₱${args.servicePrice.toLocaleString()}</span>
                  </div>
                  <div class="detail-row">
                    <span class="detail-label">💇 Barber</span>
                    <span class="detail-value">${args.barberName}</span>
                  </div>
                  <div class="detail-row">
                    <span class="detail-label">📍 Branch</span>
                    <span class="detail-value">${args.branchName}</span>
                  </div>
                </div>
              </div>

              <div class="qr-container">
                <div class="qr-instruction">📱 Show this QR code at the shop</div>
                <div class="qr-code">
                  <img src="${qrImageUrl}" alt="Booking QR Code" />
                </div>
              </div>

              <div class="cta-section">
                <strong style="display:block;margin-bottom:8px;color:#333;">Important Information</strong>
                ${footerText}
              </div>
            </div>
            
            <div class="footer">
              <p><strong>${brandName}</strong></p>
              ${args.branchAddress ? `<p>${args.branchAddress}</p>` : ''}
              <p>© 2024 All Rights Reserved</p>
              <p>This is an automated message. Please do not reply.</p>
            </div>
          </div>
        </body>
        </html>
      `
    };

    try {
      console.log('📧 Attempting to send booking confirmation email:', {
        to: args.email,
        bookingCode: args.bookingCode,
        service: args.serviceName,
        environment: process.env.NODE_ENV,
        hasResendKey: !!process.env.RESEND_API_KEY,
      });

      // Always try to send in production - booking emails are critical
      const result = await resend.emails.send(emailData as any);

      if (result.error) {
        console.error('📧 Booking confirmation email service error:', result.error);
        return { success: false, error: result.error.message };
      }

      console.log('📧 Booking confirmation email sent successfully:', {
        messageId: result.data?.id,
        to: args.email,
        bookingCode: args.bookingCode,
      });
      return { success: true, messageId: result.data?.id };
    } catch (error: any) {
      console.error('📧 Failed to send booking confirmation email:', {
        error: error.message,
        to: args.email,
        bookingCode: args.bookingCode,
      });
      // Don't throw error - email failure shouldn't block booking
      return { success: false, error: error.message };
    }
  },
});<|MERGE_RESOLUTION|>--- conflicted
+++ resolved
@@ -842,26 +842,19 @@
     const resetUrl = `https://tipunox.broadheader.com/auth/reset-password?token=${args.token}`;
 
     const emailData = {
-<<<<<<< HEAD
+      from: 'Barbershop <no-reply@tipunox.broadheader.com>',
       from: `${brandName} <no-reply@tipunox.broadheader.com>`,
       to: args.email,
+      subject: 'Reset your Barbershop password',
       subject: subject,
-=======
-      from: 'Barbershop <no-reply@tipunox.broadheader.com>',
-      to: args.email,
-      subject: 'Reset your Barbershop password',
->>>>>>> effd631e
       html: `
         <!DOCTYPE html>
         <html>
         <head>
           <meta charset="UTF-8">
           <meta name="viewport" content="width=device-width, initial-scale=1.0">
-<<<<<<< HEAD
+          <title>Password Reset - Barbershop</title>
           <title>Password Reset - ${brandName}</title>
-=======
-          <title>Password Reset - Barbershop</title>
->>>>>>> effd631e
           <style>
             body {
               font-family: -apple-system, BlinkMacSystemFont, 'Segoe UI', Roboto, sans-serif;
@@ -938,15 +931,8 @@
         <body>
           <div class="container">
             <div class="header">
-<<<<<<< HEAD
+              <h1 style="color: #FF8C42; font-size: 32px; margin-bottom: 10px;">Barbershop</h1>
               <h1 style="color: ${primaryColor}; font-size: 32px; margin-bottom: 10px;">${brandName}</h1>
-            </div>
-            
-            <div class="content">
-              <h1 class="title">${heading}</h1>
-              <p class="text">${bodyText}</p>
-=======
-              <h1 style="color: #FF8C42; font-size: 32px; margin-bottom: 10px;">Barbershop</h1>
             </div>
             
             <div class="content">
@@ -955,7 +941,8 @@
                 Hi there! We received a request to reset your password for your Barbershop account.
                 Click the button below to set a new password.
               </p>
->>>>>>> effd631e
+              <h1 class="title">${heading}</h1>
+              <p class="text">${bodyText}</p>
               
               <div style="text-align: center;">
                 <a href="${resetUrl}" class="reset-button">${ctaText}</a>
@@ -973,11 +960,8 @@
             </div>
             
             <div class="footer">
-<<<<<<< HEAD
+              <p>© 2024 Barbershop. All rights reserved.</p>
               <p>© 2024 ${brandName}. All rights reserved.</p>
-=======
-              <p>© 2024 Barbershop. All rights reserved.</p>
->>>>>>> effd631e
               <p>This is an automated message. Please do not reply to this email.</p>
             </div>
           </div>
@@ -1193,35 +1177,25 @@
       code: args.voucherCode,
       value: args.voucherValue,
       type: "voucher",
-<<<<<<< HEAD
+      brand: " Barbershop"
       brand: brandName
-=======
-      brand: " Barbershop"
->>>>>>> effd631e
     });
     const qrImageUrl = `https://api.qrserver.com/v1/create-qr-code/?size=300x300&data=${encodeURIComponent(qrPayload)}`;
 
     const emailData = {
-<<<<<<< HEAD
+      from: 'Barbershop <no-reply@tipunox.broadheader.com>',
       from: `${brandName} <no-reply@tipunox.broadheader.com>`,
       to: args.email,
+      subject: `Your Voucher ${args.voucherCode} from Barbershop`,
       subject: subject,
-=======
-      from: 'Barbershop <no-reply@tipunox.broadheader.com>',
-      to: args.email,
-      subject: `Your Voucher ${args.voucherCode} from Barbershop`,
->>>>>>> effd631e
       html: `
         <!DOCTYPE html>
         <html>
         <head>
           <meta charset="UTF-8">
           <meta name="viewport" content="width=device-width, initial-scale=1.0">
-<<<<<<< HEAD
+          <title>Your Voucher - Barbershop</title>
           <title>Your Voucher - ${brandName}</title>
-=======
-          <title>Your Voucher - Barbershop</title>
->>>>>>> effd631e
           <style>
             * { margin: 0; padding: 0; box-sizing: border-box; }
             body {
@@ -1387,14 +1361,11 @@
             </div>
             
             <div class="body">
-<<<<<<< HEAD
-              <div class="greeting">${bodyText}</div>
-=======
               <div class="greeting">
                 Hey <strong>${args.recipientName}</strong>! 🎉<br>
                 You've received a voucher from <strong>Barbershop</strong>
               </div>
->>>>>>> effd631e
+              <div class="greeting">${bodyText}</div>
               
               <div class="voucher-card">
                 <div class="voucher-label">Your Code</div>
@@ -1428,11 +1399,8 @@
             </div>
             
             <div class="footer">
-<<<<<<< HEAD
+              <p><strong>Barbershop</strong></p>
               <p><strong>${brandName}</strong></p>
-=======
-              <p><strong>Barbershop</strong></p>
->>>>>>> effd631e
               <p>© 2024 All Rights Reserved</p>
               <p>This is an automated message. Please do not reply.</p>
             </div>
