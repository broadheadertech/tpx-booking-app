import { v } from "convex/values";
import { mutation, query, action } from "../_generated/server";
import { api } from "../_generated/api";
import { throwUserError, ERROR_CODES, validateInput } from "../utils/errors";

// PAYROLL SETTINGS MANAGEMENT

// Get payroll settings by branch
export const getPayrollSettingsByBranch = query({
  args: { branch_id: v.id("branches") },
  handler: async (ctx, args) => {
    const settings = await ctx.db
      .query("payroll_settings")
      .withIndex("by_branch", (q) => q.eq("branch_id", args.branch_id))
      .filter((q) => q.eq(q.field("is_active"), true))
      .first();

    return settings;
  },
});

// Create or update payroll settings
export const createOrUpdatePayrollSettings = mutation({
  args: {
    branch_id: v.id("branches"),
    default_commission_rate: v.number(),
    payout_frequency: v.union(
      v.literal("weekly"),
      v.literal("bi_weekly"),
      v.literal("monthly")
    ),
    payout_day: v.number(),
    tax_rate: v.optional(v.number()),
    created_by: v.id("users"),
  },
  handler: async (ctx, args) => {
    // Validate commission rate
    if (args.default_commission_rate < 0 || args.default_commission_rate > 100) {
      throwUserError(ERROR_CODES.INVALID_INPUT, "Commission rate must be between 0 and 100");
    }

    // Validate payout day based on frequency
    if (args.payout_frequency === "weekly" && (args.payout_day < 0 || args.payout_day > 6)) {
      throwUserError(ERROR_CODES.INVALID_INPUT, "Weekly payout day must be between 0 (Sunday) and 6 (Saturday)");
    }
    if (args.payout_frequency === "monthly" && (args.payout_day < 1 || args.payout_day > 31)) {
      throwUserError(ERROR_CODES.INVALID_INPUT, "Monthly payout day must be between 1 and 31");
    }

    const timestamp = Date.now();

    // Check if settings already exist
    const existingSettings = await ctx.db
      .query("payroll_settings")
      .withIndex("by_branch", (q) => q.eq("branch_id", args.branch_id))
      .filter((q) => q.eq(q.field("is_active"), true))
      .first();

    if (existingSettings) {
      // Update existing settings
      await ctx.db.patch(existingSettings._id, {
        default_commission_rate: args.default_commission_rate,
        payout_frequency: args.payout_frequency,
        payout_day: args.payout_day,
        tax_rate: args.tax_rate,
        updatedAt: timestamp,
      });
      return existingSettings._id;
    } else {
      // Create new settings
      return await ctx.db.insert("payroll_settings", {
        branch_id: args.branch_id,
        default_commission_rate: args.default_commission_rate,
        payout_frequency: args.payout_frequency,
        payout_day: args.payout_day,
        tax_rate: args.tax_rate || 0,
        is_active: true,
        created_by: args.created_by,
        createdAt: timestamp,
        updatedAt: timestamp,
      });
    }
  },
});

// BARBER COMMISSION RATES MANAGEMENT

// Get barber commission rate (current active rate)
export const getBarberCommissionRate = query({
  args: { barber_id: v.id("barbers") },
  handler: async (ctx, args) => {
    const now = Date.now();
    const commissionRate = await ctx.db
      .query("barber_commission_rates")
      .withIndex("by_barber_active", (q) => q.eq("barber_id", args.barber_id).eq("is_active", true))
      .filter((q) => 
        q.and(
          q.lte(q.field("effective_from"), now),
          q.or(
            q.eq(q.field("effective_until"), undefined),
            q.gt(q.field("effective_until"), now)
          )
        )
      )
      .first();

    return commissionRate;
  },
});

// Set barber commission rate
export const setBarberCommissionRate = mutation({
  args: {
    barber_id: v.id("barbers"),
    branch_id: v.id("branches"),
    commission_rate: v.number(),
    effective_from: v.optional(v.number()),
    created_by: v.id("users"),
  },
  handler: async (ctx, args) => {
    if (args.commission_rate < 0 || args.commission_rate > 100) {
      throwUserError(ERROR_CODES.INVALID_INPUT, "Commission rate must be between 0 and 100");
    }

    const timestamp = Date.now();
    const effectiveFrom = args.effective_from || timestamp;

    // Deactivate any existing active rates
    const existingRates = await ctx.db
      .query("barber_commission_rates")
      .withIndex("by_barber_active", (q) => q.eq("barber_id", args.barber_id).eq("is_active", true))
      .collect();

    for (const rate of existingRates) {
      await ctx.db.patch(rate._id, {
        is_active: false,
        effective_until: effectiveFrom,
        updatedAt: timestamp,
      });
    }

    // Create new commission rate
    return await ctx.db.insert("barber_commission_rates", {
      barber_id: args.barber_id,
      branch_id: args.branch_id,
      commission_rate: args.commission_rate,
      effective_from: effectiveFrom,
      is_active: true,
      created_by: args.created_by,
      createdAt: timestamp,
      updatedAt: timestamp,
    });
  },
});

// PAYROLL CALCULATION UTILITIES

// Calculate earnings for a barber in a given period
export const calculateBarberEarnings = query({
  args: {
    barber_id: v.id("barbers"),
    period_start: v.number(),
    period_end: v.number(),
  },
  handler: async (ctx, args) => {
    // Get barber details
    const barber = await ctx.db.get(args.barber_id);
    if (!barber) {
      throwUserError(ERROR_CODES.BARBER_NOT_FOUND);
    }

    // Get branch payroll settings
    const payrollSettings = await ctx.db
      .query("payroll_settings")
      .withIndex("by_branch", (q) => q.eq("branch_id", barber.branch_id))
      .filter((q) => q.eq(q.field("is_active"), true))
      .first();

    // Get ALL transactions for this barber, then filter by period
    const allTransactions = await ctx.db
      .query("transactions")
      .withIndex("by_barber", (q) => q.eq("barber", args.barber_id))
      .collect();

    // Filter transactions that were completed in the period
    const transactions = allTransactions.filter(transaction => {
      const isCompleted = transaction.payment_status === "completed";
      const isInPeriod = transaction.createdAt >= args.period_start && transaction.createdAt <= args.period_end;
      return isCompleted && isInPeriod;
    });

    // Load per-service commission rates (active during period) for the barber's branch
    const serviceRates = await ctx.db
      .query("service_commission_rates")
      .withIndex("by_branch", (q) => q.eq("branch_id", barber.branch_id))
      .filter((q) =>
        q.and(
          q.eq(q.field("is_active"), true),
          q.lte(q.field("effective_from"), args.period_end),
          q.or(
            q.eq(q.field("effective_until"), undefined),
            q.gt(q.field("effective_until"), args.period_start)
          )
        )
      )
      .collect();

    const serviceRateMap = new Map<string, number>();
    for (const r of serviceRates) {
      // later entries can override; assume latest by updatedAt precedence if needed
      // Convex doesn't let us sort here, but typical dataset small
      // Use as-is
      serviceRateMap.set(String(r.service_id), r.commission_rate);
    }

    // Fallback commission rate if a service has no specific rate
    const barberCommissionRate = await ctx.db
      .query("barber_commission_rates")
      .withIndex("by_barber_active", (q) => q.eq("barber_id", args.barber_id).eq("is_active", true))
      .filter((q) => 
        q.and(
          q.lte(q.field("effective_from"), args.period_end),
          q.or(
            q.eq(q.field("effective_until"), undefined),
            q.gt(q.field("effective_until"), args.period_start)
          )
        )
      )
      .first();

    const fallbackRate = barberCommissionRate?.commission_rate || payrollSettings?.default_commission_rate || 10;

    // Compute service-level totals from completed bookings within the period
    let totalServices = 0;
    let totalServiceRevenue = 0;
    let serviceCommission = 0;
    // We'll compute days worked from bookings (per request)

    // We'll fill bookingsInPeriod below; use it for totals
    const totalTransactions = transactions.length;
    const totalTransactionRevenue = 0; // No separate transaction revenue; accounted in bookings
    const transactionCommission = 0; // No separate transaction commission

    // Daily rate computation (days with at least one completed & paid booking)
    // Load bookings for the barber and derive unique dates from booking records
    const allBookings = await ctx.db
      .query("bookings")
      .withIndex("by_barber", (q) => q.eq("barber", args.barber_id))
      .collect();
    const bookingDaySet = new Set<string>();
    const bookingsInPeriod: any[] = [];
    for (const b of allBookings) {
      const completed = b.status === "completed";
      const paid = b.payment_status === "paid";
      const inPeriod = b.updatedAt >= args.period_start && b.updatedAt <= args.period_end;
      if (completed && paid && inPeriod) {
        const dateKey = b.date || new Date(new Date(b.updatedAt).toISOString().split('T')[0]).toISOString();
        bookingDaySet.add(dateKey);
        // enrich with details for printing/snapshots
        const service = await ctx.db.get(b.service);
        let customerName = b.customer_name || "";
        if (!customerName && b.customer) {
          const customer = await ctx.db.get(b.customer);
          customerName = (customer as any)?.nickname || (customer as any)?.username || (customer as any)?.email || "Customer";
        }
        
        // Calculate commission for this booking (we have access to b.service here)
        const rate = serviceRateMap.get(String(b.service)) ?? fallbackRate;
        serviceCommission += ((b.price || 0) * (rate || 0)) / 100;
        
        // Store only the fields allowed by schema (no service_id)
        bookingsInPeriod.push({
          id: b._id,
          booking_code: b.booking_code,
          date: b.date,
          time: b.time,
          price: b.price,
          service_name: service?.name || 'Service',
          customer_name: customerName,
          updatedAt: b.updatedAt,
        });
        
        totalServices += 1;
        totalServiceRevenue += b.price || 0;
      }
    }

<<<<<<< HEAD
    // Calculate commissions following the correct formula:
    // total_barber_coms = 0
    // foreach(services as service)
    //   service_coms = total_service_net * service.rate
    //   total_barber_coms = total_barber_coms + service_coms
    for (const b of bookingsInPeriod) {
      totalServices += 1;
      totalServiceRevenue += b.price || 0;
      
      // Get service-specific commission rate
      const serviceId = String(b.service || '');
      const serviceRate = serviceRateMap.get(serviceId) ?? fallbackRate;
      
      // Calculate service commission: service_coms = total_service_net * service.rate
      const serviceComs = ((b.price || 0) * (serviceRate || 0)) / 100;
      
      // Add to total barber commissions
      totalBarberComs += serviceComs;
    }

=======
>>>>>>> c11cd0bd
    // Get active daily rate for barber
    const barberDailyRate = await ctx.db
      .query("barber_daily_rates")
      .withIndex("by_barber_active", (q) => q.eq("barber_id", args.barber_id).eq("is_active", true))
      .filter((q) => 
        q.and(
          q.lte(q.field("effective_from"), args.period_end),
          q.or(
            q.eq(q.field("effective_until"), undefined),
            q.gt(q.field("effective_until"), args.period_start)
          )
        )
      )
      .first();

    const daysWorked = bookingDaySet.size;
    const dailyRate = barberDailyRate?.daily_rate || 0;

    // Correct rule from client:
    // total_barber_coms = sum of (each service price * service.rate%)
    // net_pay = max(total_barber_coms, barber_daily_rate)
    // BUT: Only if barber has at least 1 completed booking in the period
    
    // serviceCommission is already calculated above as total_barber_coms
    const totalBarberCommissions = serviceCommission;
    
    // Only apply daily rate if barber has completed bookings
    let finalSalary = 0;
    if (totalServices > 0) {
      // Apply the max rule: net_pay = max(total_barber_coms, barber_rate)
      finalSalary = Math.max(totalBarberCommissions, dailyRate);
    } else {
      // No bookings = no salary
      finalSalary = 0;
    }
    
    // Keep raw service commission for reference
    const grossCommission = serviceCommission; // This is the actual calculated commission
    
    // Calculate deductions based on the final salary total
    const taxRate = payrollSettings?.tax_rate || 0;
    const taxDeduction = (finalSalary * taxRate) / 100;
    const totalDeductions = taxDeduction;
    
    // Net pay equals the final salary total minus deductions
    const netPay = finalSalary - totalDeductions;

    return {
      barber_id: args.barber_id,
      barber_name: barber.full_name,
      commission_rate: fallbackRate,
      
      // Service earnings
      total_services: totalServices,
      total_service_revenue: totalServiceRevenue,
      service_commission: serviceCommission,
      
      // Transaction breakdown (legacy fields retained for UI; set to 0)
      total_transactions: totalTransactions,
      total_transaction_revenue: totalTransactionRevenue,
      transaction_commission: transactionCommission,
      
      // Daily rate
      daily_rate: dailyRate,
      days_worked: daysWorked,
      daily_pay: finalSalary,
      
      // Totals
      gross_commission: grossCommission,
      tax_deduction: taxDeduction,
      other_deductions: 0,
      total_deductions: totalDeductions,
      net_pay: netPay,
      
      // Details for verification
      bookings_detail: bookingsInPeriod,
      transactions: transactions.map(t => ({
        id: t._id,
        transaction_id: t.transaction_id,
        receipt_number: t.receipt_number,
        total_amount: t.total_amount,
        service_revenue: t.services.reduce((sum, s) => sum + (s.price * s.quantity), 0)
      }))
    };
  },
});

// SERVICE COMMISSION RATES
export const getServiceCommissionRatesByBranch = query({
  args: { branch_id: v.id("branches") },
  handler: async (ctx, args) => {
    return await ctx.db
      .query("service_commission_rates")
      .withIndex("by_branch", (q) => q.eq("branch_id", args.branch_id))
      .collect();
  },
});

export const getBarberCommissionRatesByBranch = query({
  args: { branch_id: v.id("branches") },
  handler: async (ctx, args) => {
    return await ctx.db
      .query("barber_commission_rates")
      .withIndex("by_branch", (q) => q.eq("branch_id", args.branch_id))
      .collect();
  },
});

export const setServiceCommissionRate = mutation({
  args: {
    branch_id: v.id("branches"),
    service_id: v.id("services"),
    commission_rate: v.number(),
    effective_from: v.optional(v.number()),
    created_by: v.id("users"),
  },
  handler: async (ctx, args) => {
    if (args.commission_rate < 0 || args.commission_rate > 100) {
      throwUserError(ERROR_CODES.INVALID_INPUT, "Commission rate must be between 0 and 100");
    }
    const now = Date.now();
    const effectiveFrom = args.effective_from || now;

    // Deactivate existing active rates for same service in branch
    const existing = await ctx.db
      .query("service_commission_rates")
      .withIndex("by_branch_service", (q) => q.eq("branch_id", args.branch_id).eq("service_id", args.service_id))
      .filter((q) => q.eq(q.field("is_active"), true))
      .collect();

    for (const r of existing) {
      await ctx.db.patch(r._id, {
        is_active: false,
        effective_until: effectiveFrom,
        updatedAt: now,
      });
    }

    return await ctx.db.insert("service_commission_rates", {
      branch_id: args.branch_id,
      service_id: args.service_id,
      commission_rate: args.commission_rate,
      effective_from: effectiveFrom,
      is_active: true,
      created_by: args.created_by,
      createdAt: now,
      updatedAt: now,
    });
  },
});

// BARBER DAILY RATES
export const getBarberDailyRate = query({
  args: { barber_id: v.id("barbers") },
  handler: async (ctx, args) => {
    const now = Date.now();
    return await ctx.db
      .query("barber_daily_rates")
      .withIndex("by_barber_active", (q) => q.eq("barber_id", args.barber_id).eq("is_active", true))
      .filter((q) => 
        q.and(
          q.lte(q.field("effective_from"), now),
          q.or(
            q.eq(q.field("effective_until"), undefined),
            q.gt(q.field("effective_until"), now)
          )
        )
      )
      .first();
  },
});

export const setBarberDailyRate = mutation({
  args: {
    barber_id: v.id("barbers"),
    branch_id: v.id("branches"),
    daily_rate: v.number(),
    effective_from: v.optional(v.number()),
    created_by: v.id("users"),
  },
  handler: async (ctx, args) => {
    if (args.daily_rate < 0) {
      throwUserError(ERROR_CODES.INVALID_INPUT, "Daily rate must be non-negative");
    }
    const now = Date.now();
    const effectiveFrom = args.effective_from || now;

    // Deactivate existing active daily rates
    const existing = await ctx.db
      .query("barber_daily_rates")
      .withIndex("by_barber_active", (q) => q.eq("barber_id", args.barber_id).eq("is_active", true))
      .collect();
    for (const r of existing) {
      await ctx.db.patch(r._id, {
        is_active: false,
        effective_until: effectiveFrom,
        updatedAt: now,
      });
    }

    return await ctx.db.insert("barber_daily_rates", {
      barber_id: args.barber_id,
      branch_id: args.branch_id,
      daily_rate: args.daily_rate,
      effective_from: effectiveFrom,
      is_active: true,
      created_by: args.created_by,
      createdAt: now,
      updatedAt: now,
    });
  },
});

export const getBarberDailyRatesByBranch = query({
  args: { branch_id: v.id("branches") },
  handler: async (ctx, args) => {
    return await ctx.db
      .query("barber_daily_rates")
      .withIndex("by_branch", (q) => q.eq("branch_id", args.branch_id))
      .collect();
  },
});

// BOOKINGS VIEW FOR PAYROLL (display only)
export const getBookingsByBarberAndPeriod = query({
  args: {
    barber_id: v.id("barbers"),
    period_start: v.number(),
    period_end: v.number(),
  },
  handler: async (ctx, args) => {
    const bookings = await ctx.db
      .query("bookings")
      .withIndex("by_barber", (q) => q.eq("barber", args.barber_id))
      .collect();

    const filtered = bookings.filter((b) => {
      const completed = b.status === "completed";
      const paid = b.payment_status === "paid";
      return completed && paid && b.updatedAt >= args.period_start && b.updatedAt <= args.period_end;
    });

    // Populate service + customer display info
    const withDetails = await Promise.all(
      filtered.map(async (b) => {
        const service = await ctx.db.get(b.service);
        let customerName = b.customer_name || "";
        if (!customerName && b.customer) {
          const customer = await ctx.db.get(b.customer);
          customerName = customer?.nickname || customer?.username || customer?.email || "Customer";
        }
        return {
          id: b._id,
          booking_code: b.booking_code,
          date: b.date,
          time: b.time,
          price: b.price,
          service_id: b.service,
          service_name: service?.name || "Service",
          customer_name: customerName,
          updatedAt: b.updatedAt,
        };
      })
    );

    return withDetails;
  },
});

// ACTION: Obtain bookings for print (imperative use from client)
export const getBookingsForPrint = action({
  args: {
    barber_id: v.id("barbers"),
    period_start: v.number(),
    period_end: v.number(),
  },
  handler: async (ctx, args) => {
    // Reuse the query logic by invoking it via runQuery
    const items = await ctx.runQuery(api.services.payroll.getBookingsByBarberAndPeriod, args as any);
    return items || [];
  },
});

// ACTION: Grouped bookings with per-date totals and commissions for print
export const getBookingsSummaryForPrint = action({
  args: {
    barber_id: v.id("barbers"),
    period_start: v.number(),
    period_end: v.number(),
  },
  handler: async (ctx, args) => {
    // Barber and branch
    const barber = await ctx.runQuery(api.services.barbers.getBarberById, { id: args.barber_id as any });
    if (!barber) return { groups: [], grandTotalAmount: 0, grandTotalCommission: 0 };

    // We base final salary on daily total sales; no percentage commission required here

    // Bookings
    const items = await ctx.runQuery(api.services.payroll.getBookingsByBarberAndPeriod, args as any);

    // Group by date
    const groupsMap = new Map<string, any>();
    for (const b of items || []) {
      const key = b.date || new Date(b.updatedAt).toISOString().split('T')[0];
      const sale = (b.price || 0);
      if (!groupsMap.has(key)) groupsMap.set(key, { date: key, rows: [], totalAmount: 0, totalCommission: 0 });
      const g = groupsMap.get(key);
      g.rows.push({ ...b, commission: sale, commission_rate: undefined });
      g.totalAmount += sale;
      g.totalCommission += sale; // treat "commission" as daily sales for compatibility with UI
    }

    const groups = Array.from(groupsMap.values()).sort((a,b) => new Date(a.date).getTime() - new Date(b.date).getTime());
    const grandTotalAmount = groups.reduce((s,g) => s + g.totalAmount, 0);
    const grandTotalCommission = groups.reduce((s,g) => s + g.totalCommission, 0);
    // Determine active daily rate during the period (simple approach: current active rate)
    // For print display purposes, use the same effective rate as calculation logic used
    let dailyRate = 0;
    {
      const nowRate = await ctx.runQuery(api.services.payroll.getBarberDailyRate, { barber_id: args.barber_id as any });
      dailyRate = nowRate?.daily_rate || 0;
    }
    // Compute final per-day pay as max(dailyRate, day sales)
    for (const g of groups) {
      g.dailyRate = dailyRate;
      g.selectedPay = Math.max(dailyRate, g.totalAmount);
    }
    const grandTotalSelectedPay = groups.reduce((s,g) => s + (g.selectedPay || 0), 0);
    return { groups, grandTotalAmount, grandTotalCommission, dailyRate, grandTotalSelectedPay };
  },
});

// PAYROLL PERIODS MANAGEMENT

// Get payroll periods by branch
export const getPayrollPeriodsByBranch = query({
  args: { branch_id: v.id("branches") },
  handler: async (ctx, args) => {
    const periods = await ctx.db
      .query("payroll_periods")
      .withIndex("by_branch", (q) => q.eq("branch_id", args.branch_id))
      .order("desc")
      .collect();

    return periods;
  },
});

// Get current payroll period
export const getCurrentPayrollPeriod = query({
  args: { branch_id: v.id("branches") },
  handler: async (ctx, args) => {
    const now = Date.now();
    const period = await ctx.db
      .query("payroll_periods")
      .withIndex("by_branch_status", (q) => q.eq("branch_id", args.branch_id).eq("status", "draft"))
      .filter((q) => 
        q.and(
          q.lte(q.field("period_start"), now),
          q.gte(q.field("period_end"), now)
        )
      )
      .first();

    return period;
  },
});

// Create new payroll period
export const createPayrollPeriod = mutation({
  args: {
    branch_id: v.id("branches"),
    period_start: v.number(),
    period_end: v.number(),
    period_type: v.union(
      v.literal("weekly"),
      v.literal("bi_weekly"),
      v.literal("monthly")
    ),
    created_by: v.id("users"),
  },
  handler: async (ctx, args) => {
    const timestamp = Date.now();

    return await ctx.db.insert("payroll_periods", {
      branch_id: args.branch_id,
      period_start: args.period_start,
      period_end: args.period_end,
      period_type: args.period_type,
      status: "draft",
      total_earnings: 0,
      total_commissions: 0,
      total_deductions: 0,
      createdAt: timestamp,
      updatedAt: timestamp,
    });
  },
});

// Calculate payroll for period
export const calculatePayrollForPeriod = mutation({
  args: {
    payroll_period_id: v.id("payroll_periods"),
    calculated_by: v.id("users"),
  },
  handler: async (ctx, args) => {
    try {
      const period = await ctx.db.get(args.payroll_period_id);
      if (!period) {
        throwUserError(ERROR_CODES.PAYROLL_PERIOD_NOT_FOUND);
      }

    if (period.status === "paid") {
      throwUserError(
        ERROR_CODES.INVALID_INPUT,
        "Cannot recalculate a payroll period that has already been paid.",
        "Create a new payroll period for additional adjustments."
      );
    }

      // Load existing records to support recalculation
      const existingRecords = await ctx.db
        .query("payroll_records")
        .withIndex("by_payroll_period", (q) => q.eq("payroll_period_id", args.payroll_period_id))
        .collect();

    // Prevent recalculation when any record has already been paid
    const hasPaidRecords = existingRecords.some((record) => record.status === "paid");
    if (hasPaidRecords) {
      throwUserError(
        ERROR_CODES.INVALID_INPUT,
        "Cannot recalculate a payroll period with paid records.",
        "Revert the paid status before recalculating or create a new payroll period."
      );
    }

      // Get all active barbers in the branch
      const activeBarbers = await ctx.db
        .query("barbers")
        .withIndex("by_branch", (q) => q.eq("branch_id", period.branch_id))
        .filter((q) => q.eq(q.field("is_active"), true))
        .collect();

    // Merge active barbers with any barbers that already have records for this period
    const barberMap = new Map(activeBarbers.map((barber) => [barber._id, barber]));
    for (const record of existingRecords) {
      if (!barberMap.has(record.barber_id)) {
        const barber = await ctx.db.get(record.barber_id);
        if (barber) {
          barberMap.set(barber._id, barber);
        }
      }
    }

      const barbers = Array.from(barberMap.values());
      const existingRecordMap = new Map(existingRecords.map((record) => [record.barber_id, record]));

      let totalEarnings = 0;
      let totalCommissions = 0;
      let totalDeductions = 0;
      const timestamp = Date.now();

    // Calculate earnings for each barber
    for (const barber of barbers) {
      try {
        const earnings = await ctx.runQuery(api.services.payroll.calculateBarberEarnings, {
          barber_id: barber._id,
          period_start: period.period_start,
          period_end: period.period_end,
        });

<<<<<<< HEAD
        const recordPayload: any = {
          total_services: earnings.total_services,
          total_service_revenue: earnings.total_service_revenue,
          commission_rate: earnings.commission_rate,
          gross_commission: earnings.gross_commission,
          service_commission: earnings.service_commission,
          total_transactions: earnings.total_transactions,
          total_transaction_revenue: earnings.total_transaction_revenue,
          transaction_commission: earnings.transaction_commission,
          bookings_detail: earnings.bookings_detail,
          daily_rate: earnings.daily_rate,
          days_worked: earnings.days_worked,
          daily_pay: earnings.daily_pay,
          tax_deduction: earnings.tax_deduction,
          other_deductions: earnings.other_deductions,
          total_deductions: earnings.total_deductions,
          net_pay: earnings.net_pay,
          status: "calculated" as const,
          updatedAt: timestamp,
        };
=======
      const recordPayload: any = {
        total_services: earnings.total_services,
        total_service_revenue: earnings.total_service_revenue,
        commission_rate: earnings.commission_rate,
        gross_commission: earnings.gross_commission,
        total_transactions: earnings.total_transactions,
        total_transaction_revenue: earnings.total_transaction_revenue,
        transaction_commission: earnings.transaction_commission,
        bookings_detail: earnings.bookings_detail,
        daily_rate: earnings.daily_rate,
        days_worked: earnings.days_worked,
        daily_pay: earnings.daily_pay,
        tax_deduction: earnings.tax_deduction,
        other_deductions: earnings.other_deductions,
        total_deductions: earnings.total_deductions,
        net_pay: earnings.net_pay,
        status: "calculated" as const,
        updatedAt: timestamp,
      };
>>>>>>> c11cd0bd

        const existingRecord = existingRecordMap.get(barber._id);
        if (existingRecord) {
          await ctx.db.patch(existingRecord._id, recordPayload);
          existingRecordMap.delete(barber._id);
        } else {
          await ctx.db.insert("payroll_records", {
            payroll_period_id: args.payroll_period_id,
            barber_id: barber._id,
            branch_id: period.branch_id,
            ...recordPayload,
            createdAt: timestamp,
          });
        }

        totalEarnings += earnings.total_service_revenue;
        // Commissions total equals the final daily salary total (max of commission or daily rate)
        totalCommissions += earnings.daily_pay || 0;
        totalDeductions += earnings.total_deductions;
      } catch (error) {
        console.error(`Error calculating earnings for barber ${barber._id}:`, error);
        // Log additional details for debugging
        console.error(`Barber details:`, {
          barber_id: barber._id,
          barber_name: barber.full_name,
          period_start: period.period_start,
          period_end: period.period_end
        });
        // Skip this barber and continue with others
        continue;
      }
<<<<<<< HEAD
=======

      totalEarnings += earnings.total_service_revenue + earnings.total_transaction_revenue;
      // New rule: commissions total equals the final daily salary total (not commission + daily rate)
      totalCommissions += earnings.daily_pay || 0;
      totalDeductions += earnings.total_deductions;
>>>>>>> c11cd0bd
    }

      // Remove records for barbers that are no longer part of this calculation
      for (const leftoverRecord of existingRecordMap.values()) {
        await ctx.db.delete(leftoverRecord._id);
      }

      // Update period with calculations
      await ctx.db.patch(args.payroll_period_id, {
        status: "calculated",
        total_earnings: totalEarnings,
        total_commissions: totalCommissions,
        total_deductions: totalDeductions,
        calculated_at: timestamp,
        calculated_by: args.calculated_by,
        updatedAt: timestamp,
      });

      return {
        total_barbers: barbers.length,
        total_earnings: totalEarnings,
        total_commissions: totalCommissions,
        total_deductions: totalDeductions,
      };
    } catch (err) {
      console.error("calculatePayrollForPeriod failed", {
        payroll_period_id: args.payroll_period_id,
        calculated_by: args.calculated_by,
        error: err,
      });
      throwUserError(
        ERROR_CODES.INVALID_INPUT,
        "Payroll calculation failed. Please verify data and try again.",
        "See server logs for details."
      );
    }
  },
});

// PAYROLL RECORDS MANAGEMENT

// Get payroll records for period
export const getPayrollRecordsByPeriod = query({
  args: { payroll_period_id: v.id("payroll_periods") },
  handler: async (ctx, args) => {
    const records = await ctx.db
      .query("payroll_records")
      .withIndex("by_payroll_period", (q) => q.eq("payroll_period_id", args.payroll_period_id))
      .collect();

    // Populate barber details
    const recordsWithBarbers = await Promise.all(
      records.map(async (record) => {
        const barber = await ctx.db.get(record.barber_id);
        return {
          ...record,
          barber_name: barber?.full_name || 'Unknown Barber',
          barber_email: barber?.email || '',
        };
      })
    );

    return recordsWithBarbers;
  },
});

// Delete a payroll period and all its related records (if not paid)
export const deletePayrollPeriod = mutation({
  args: { payroll_period_id: v.id("payroll_periods") },
  handler: async (ctx, args) => {
    const period = await ctx.db.get(args.payroll_period_id);
    if (!period) {
      throwUserError(ERROR_CODES.PAYROLL_PERIOD_NOT_FOUND);
    }
    if (period.status === "paid") {
      throwUserError(ERROR_CODES.INVALID_INPUT, "Cannot delete a paid payroll period");
    }

    // Fetch all payroll records for this period
    const records = await ctx.db
      .query("payroll_records")
      .withIndex("by_payroll_period", (q) => q.eq("payroll_period_id", args.payroll_period_id))
      .collect();

    // Delete adjustments for each record, then the record
    for (const rec of records) {
      const adjustments = await ctx.db
        .query("payroll_adjustments")
        .withIndex("by_payroll_record", (q) => q.eq("payroll_record_id", rec._id))
        .collect();
      for (const adj of adjustments) {
        await ctx.db.delete(adj._id);
      }
      await ctx.db.delete(rec._id);
    }

    // Finally delete the period
    await ctx.db.delete(args.payroll_period_id);
    return { success: true };
  },
});

// Get payroll records for barber
export const getPayrollRecordsByBarber = query({
  args: { 
    barber_id: v.id("barbers"),
    limit: v.optional(v.number())
  },
  handler: async (ctx, args) => {
    const query = ctx.db
      .query("payroll_records")
      .withIndex("by_barber", (q) => q.eq("barber_id", args.barber_id))
      .order("desc");

    const records = args.limit 
      ? await query.take(args.limit)
      : await query.collect();

    // Populate period details
    const recordsWithPeriods = await Promise.all(
      records.map(async (record) => {
        const period = await ctx.db.get(record.payroll_period_id);
        return {
          ...record,
          period_start: period?.period_start,
          period_end: period?.period_end,
          period_type: period?.period_type,
        };
      })
    );

    return recordsWithPeriods;
  },
});

// Mark payroll record as paid
export const markPayrollRecordAsPaid = mutation({
  args: {
    payroll_record_id: v.id("payroll_records"),
    payment_method: v.union(
      v.literal("cash"),
      v.literal("bank_transfer"),
      v.literal("check"),
      v.literal("digital_wallet")
    ),
    payment_reference: v.optional(v.string()),
    paid_by: v.id("users"),
    notes: v.optional(v.string()),
  },
  handler: async (ctx, args) => {
    const record = await ctx.db.get(args.payroll_record_id);
    if (!record) {
      throwUserError(ERROR_CODES.PAYROLL_RECORD_NOT_FOUND);
    }

    if (record.status === "paid") {
      throwUserError(ERROR_CODES.PAYROLL_RECORD_ALREADY_PAID);
    }

    const timestamp = Date.now();

    await ctx.db.patch(args.payroll_record_id, {
      status: "paid",
      payment_method: args.payment_method,
      payment_reference: args.payment_reference,
      paid_at: timestamp,
      paid_by: args.paid_by,
      notes: args.notes,
      updatedAt: timestamp,
    });

    return { success: true };
  },
});

// PAYROLL ADJUSTMENTS

// Add payroll adjustment
export const addPayrollAdjustment = mutation({
  args: {
    payroll_record_id: v.id("payroll_records"),
    adjustment_type: v.union(
      v.literal("bonus"),
      v.literal("deduction"),
      v.literal("correction")
    ),
    amount: v.number(),
    reason: v.string(),
    description: v.optional(v.string()),
    applied_by: v.id("users"),
  },
  handler: async (ctx, args) => {
    const record = await ctx.db.get(args.payroll_record_id);
    if (!record) {
      throwUserError(ERROR_CODES.PAYROLL_RECORD_NOT_FOUND);
    }

    const timestamp = Date.now();

    const adjustmentId = await ctx.db.insert("payroll_adjustments", {
      payroll_record_id: args.payroll_record_id,
      barber_id: record.barber_id,
      branch_id: record.branch_id,
      adjustment_type: args.adjustment_type,
      amount: args.amount,
      reason: args.reason,
      description: args.description,
      applied_by: args.applied_by,
      is_approved: true, // Auto-approve for now, can add approval workflow later
      createdAt: timestamp,
      updatedAt: timestamp,
    });

    // Update the payroll record with the adjustment
    const newNetPay = record.net_pay + args.amount;
    await ctx.db.patch(args.payroll_record_id, {
      net_pay: newNetPay,
      updatedAt: timestamp,
    });

    return adjustmentId;
  },
});

// Get adjustments for payroll record
export const getAdjustmentsByPayrollRecord = query({
  args: { payroll_record_id: v.id("payroll_records") },
  handler: async (ctx, args) => {
    const adjustments = await ctx.db
      .query("payroll_adjustments")
      .withIndex("by_payroll_record", (q) => q.eq("payroll_record_id", args.payroll_record_id))
      .collect();

    return adjustments;
  },
});

// PAYROLL SUMMARY AND REPORTS

// Get payroll summary for branch
export const getPayrollSummaryByBranch = query({
  args: { 
    branch_id: v.id("branches"),
    limit: v.optional(v.number())
  },
  handler: async (ctx, args) => {
    const query = ctx.db
      .query("payroll_periods")
      .withIndex("by_branch", (q) => q.eq("branch_id", args.branch_id))
      .order("desc");

    const periods = args.limit 
      ? await query.take(args.limit || 10)
      : await query.collect();

    const summaryData = await Promise.all(
      periods.map(async (period) => {
        const records = await ctx.db
          .query("payroll_records")
          .withIndex("by_payroll_period", (q) => q.eq("payroll_period_id", period._id))
          .collect();

        return {
          ...period,
          total_barbers: records.length,
          paid_records: records.filter(r => r.status === "paid").length,
          pending_records: records.filter(r => r.status === "calculated").length,
        };
      })
    );

    return summaryData;
  },
});

// Test function to check barbers in branch
export const testBarbersInBranch = query({
  args: { branch_id: v.id("branches") },
  handler: async (ctx, args) => {
    const barbers = await ctx.db
      .query("barbers")
      .withIndex("by_branch", (q) => q.eq("branch_id", args.branch_id))
      .collect();

    const bookings = await ctx.db
      .query("bookings")
      .withIndex("by_branch", (q) => q.eq("branch_id", args.branch_id))
      .collect();

    const transactions = await ctx.db
      .query("transactions")
      .withIndex("by_branch", (q) => q.eq("branch_id", args.branch_id))
      .collect();


    return {
      branch_id: args.branch_id,
      barbers: barbers.length,
      bookings: bookings.length,
      transactions: transactions.length,
      barberDetails: barbers.map(b => ({
        id: b._id,
        name: b.full_name,
        active: b.is_active
      }))
    };
  },
});

// Auto-generate next payroll period based on settings
export const generateNextPayrollPeriod = mutation({
  args: {
    branch_id: v.id("branches"),
    created_by: v.id("users"),
  },
  handler: async (ctx, args) => {
    const settings = await ctx.db
      .query("payroll_settings")
      .withIndex("by_branch", (q) => q.eq("branch_id", args.branch_id))
      .filter((q) => q.eq(q.field("is_active"), true))
      .first();

    if (!settings) {
      throwUserError(ERROR_CODES.PAYROLL_SETTINGS_NOT_FOUND);
    }

    // Find the last period
    const lastPeriod = await ctx.db
      .query("payroll_periods")
      .withIndex("by_branch", (q) => q.eq("branch_id", args.branch_id))
      .order("desc")
      .first();

    // Calculate next period dates
    let periodStart: number;
    let periodEnd: number;

    if (lastPeriod) {
      periodStart = lastPeriod.period_end + 1; // Start after last period ends
    } else {
      // First period - start from beginning of current week/month
      const now = new Date();
      if (settings.payout_frequency === "weekly") {
        const dayOfWeek = now.getDay();
        const daysToSubtract = (dayOfWeek - settings.payout_day + 7) % 7;
        periodStart = now.getTime() - (daysToSubtract * 24 * 60 * 60 * 1000);
      } else {
        // For monthly, start from first of current month
        periodStart = new Date(now.getFullYear(), now.getMonth(), 1).getTime();
      }
    }

    // Calculate period end based on frequency
    if (settings.payout_frequency === "weekly") {
      periodEnd = periodStart + (7 * 24 * 60 * 60 * 1000) - 1;
    } else if (settings.payout_frequency === "bi_weekly") {
      periodEnd = periodStart + (14 * 24 * 60 * 60 * 1000) - 1;
    } else { // monthly
      const startDate = new Date(periodStart);
      const endDate = new Date(startDate.getFullYear(), startDate.getMonth() + 1, 0);
      periodEnd = endDate.getTime();
    }

    return await ctx.runMutation(api.services.payroll.createPayrollPeriod, {
      branch_id: args.branch_id,
      period_start: periodStart,
      period_end: periodEnd,
      period_type: settings.payout_frequency,
      created_by: args.created_by,
    });
  },
});<|MERGE_RESOLUTION|>--- conflicted
+++ resolved
@@ -210,7 +210,8 @@
       // later entries can override; assume latest by updatedAt precedence if needed
       // Convex doesn't let us sort here, but typical dataset small
       // Use as-is
-      serviceRateMap.set(String(r.service_id), r.commission_rate);
+      // @ts-ignore
+      serviceRateMap.set(r.service_id as string, r.commission_rate);
     }
 
     // Fallback commission rate if a service has no specific rate
@@ -285,29 +286,6 @@
       }
     }
 
-<<<<<<< HEAD
-    // Calculate commissions following the correct formula:
-    // total_barber_coms = 0
-    // foreach(services as service)
-    //   service_coms = total_service_net * service.rate
-    //   total_barber_coms = total_barber_coms + service_coms
-    for (const b of bookingsInPeriod) {
-      totalServices += 1;
-      totalServiceRevenue += b.price || 0;
-      
-      // Get service-specific commission rate
-      const serviceId = String(b.service || '');
-      const serviceRate = serviceRateMap.get(serviceId) ?? fallbackRate;
-      
-      // Calculate service commission: service_coms = total_service_net * service.rate
-      const serviceComs = ((b.price || 0) * (serviceRate || 0)) / 100;
-      
-      // Add to total barber commissions
-      totalBarberComs += serviceComs;
-    }
-
-=======
->>>>>>> c11cd0bd
     // Get active daily rate for barber
     const barberDailyRate = await ctx.db
       .query("barber_daily_rates")
@@ -714,11 +692,10 @@
     calculated_by: v.id("users"),
   },
   handler: async (ctx, args) => {
-    try {
-      const period = await ctx.db.get(args.payroll_period_id);
-      if (!period) {
-        throwUserError(ERROR_CODES.PAYROLL_PERIOD_NOT_FOUND);
-      }
+    const period = await ctx.db.get(args.payroll_period_id);
+    if (!period) {
+      throwUserError(ERROR_CODES.PAYROLL_PERIOD_NOT_FOUND);
+    }
 
     if (period.status === "paid") {
       throwUserError(
@@ -728,11 +705,11 @@
       );
     }
 
-      // Load existing records to support recalculation
-      const existingRecords = await ctx.db
-        .query("payroll_records")
-        .withIndex("by_payroll_period", (q) => q.eq("payroll_period_id", args.payroll_period_id))
-        .collect();
+    // Load existing records to support recalculation
+    const existingRecords = await ctx.db
+      .query("payroll_records")
+      .withIndex("by_payroll_period", (q) => q.eq("payroll_period_id", args.payroll_period_id))
+      .collect();
 
     // Prevent recalculation when any record has already been paid
     const hasPaidRecords = existingRecords.some((record) => record.status === "paid");
@@ -744,12 +721,12 @@
       );
     }
 
-      // Get all active barbers in the branch
-      const activeBarbers = await ctx.db
-        .query("barbers")
-        .withIndex("by_branch", (q) => q.eq("branch_id", period.branch_id))
-        .filter((q) => q.eq(q.field("is_active"), true))
-        .collect();
+    // Get all active barbers in the branch
+    const activeBarbers = await ctx.db
+      .query("barbers")
+      .withIndex("by_branch", (q) => q.eq("branch_id", period.branch_id))
+      .filter((q) => q.eq(q.field("is_active"), true))
+      .collect();
 
     // Merge active barbers with any barbers that already have records for this period
     const barberMap = new Map(activeBarbers.map((barber) => [barber._id, barber]));
@@ -762,45 +739,22 @@
       }
     }
 
-      const barbers = Array.from(barberMap.values());
-      const existingRecordMap = new Map(existingRecords.map((record) => [record.barber_id, record]));
-
-      let totalEarnings = 0;
-      let totalCommissions = 0;
-      let totalDeductions = 0;
-      const timestamp = Date.now();
+    const barbers = Array.from(barberMap.values());
+    const existingRecordMap = new Map(existingRecords.map((record) => [record.barber_id, record]));
+
+    let totalEarnings = 0;
+    let totalCommissions = 0;
+    let totalDeductions = 0;
+    const timestamp = Date.now();
 
     // Calculate earnings for each barber
     for (const barber of barbers) {
-      try {
-        const earnings = await ctx.runQuery(api.services.payroll.calculateBarberEarnings, {
-          barber_id: barber._id,
-          period_start: period.period_start,
-          period_end: period.period_end,
-        });
-
-<<<<<<< HEAD
-        const recordPayload: any = {
-          total_services: earnings.total_services,
-          total_service_revenue: earnings.total_service_revenue,
-          commission_rate: earnings.commission_rate,
-          gross_commission: earnings.gross_commission,
-          service_commission: earnings.service_commission,
-          total_transactions: earnings.total_transactions,
-          total_transaction_revenue: earnings.total_transaction_revenue,
-          transaction_commission: earnings.transaction_commission,
-          bookings_detail: earnings.bookings_detail,
-          daily_rate: earnings.daily_rate,
-          days_worked: earnings.days_worked,
-          daily_pay: earnings.daily_pay,
-          tax_deduction: earnings.tax_deduction,
-          other_deductions: earnings.other_deductions,
-          total_deductions: earnings.total_deductions,
-          net_pay: earnings.net_pay,
-          status: "calculated" as const,
-          updatedAt: timestamp,
-        };
-=======
+      const earnings = await ctx.runQuery(api.services.payroll.calculateBarberEarnings, {
+        barber_id: barber._id,
+        period_start: period.period_start,
+        period_end: period.period_end,
+      });
+
       const recordPayload: any = {
         total_services: earnings.total_services,
         total_service_revenue: earnings.total_service_revenue,
@@ -820,82 +774,49 @@
         status: "calculated" as const,
         updatedAt: timestamp,
       };
->>>>>>> c11cd0bd
-
-        const existingRecord = existingRecordMap.get(barber._id);
-        if (existingRecord) {
-          await ctx.db.patch(existingRecord._id, recordPayload);
-          existingRecordMap.delete(barber._id);
-        } else {
-          await ctx.db.insert("payroll_records", {
-            payroll_period_id: args.payroll_period_id,
-            barber_id: barber._id,
-            branch_id: period.branch_id,
-            ...recordPayload,
-            createdAt: timestamp,
-          });
-        }
-
-        totalEarnings += earnings.total_service_revenue;
-        // Commissions total equals the final daily salary total (max of commission or daily rate)
-        totalCommissions += earnings.daily_pay || 0;
-        totalDeductions += earnings.total_deductions;
-      } catch (error) {
-        console.error(`Error calculating earnings for barber ${barber._id}:`, error);
-        // Log additional details for debugging
-        console.error(`Barber details:`, {
+
+      const existingRecord = existingRecordMap.get(barber._id);
+      if (existingRecord) {
+        await ctx.db.patch(existingRecord._id, recordPayload);
+        existingRecordMap.delete(barber._id);
+      } else {
+        await ctx.db.insert("payroll_records", {
+          payroll_period_id: args.payroll_period_id,
           barber_id: barber._id,
-          barber_name: barber.full_name,
-          period_start: period.period_start,
-          period_end: period.period_end
+          branch_id: period.branch_id,
+          ...recordPayload,
+          createdAt: timestamp,
         });
-        // Skip this barber and continue with others
-        continue;
       }
-<<<<<<< HEAD
-=======
 
       totalEarnings += earnings.total_service_revenue + earnings.total_transaction_revenue;
       // New rule: commissions total equals the final daily salary total (not commission + daily rate)
       totalCommissions += earnings.daily_pay || 0;
       totalDeductions += earnings.total_deductions;
->>>>>>> c11cd0bd
-    }
-
-      // Remove records for barbers that are no longer part of this calculation
-      for (const leftoverRecord of existingRecordMap.values()) {
-        await ctx.db.delete(leftoverRecord._id);
-      }
-
-      // Update period with calculations
-      await ctx.db.patch(args.payroll_period_id, {
-        status: "calculated",
-        total_earnings: totalEarnings,
-        total_commissions: totalCommissions,
-        total_deductions: totalDeductions,
-        calculated_at: timestamp,
-        calculated_by: args.calculated_by,
-        updatedAt: timestamp,
-      });
-
-      return {
-        total_barbers: barbers.length,
-        total_earnings: totalEarnings,
-        total_commissions: totalCommissions,
-        total_deductions: totalDeductions,
-      };
-    } catch (err) {
-      console.error("calculatePayrollForPeriod failed", {
-        payroll_period_id: args.payroll_period_id,
-        calculated_by: args.calculated_by,
-        error: err,
-      });
-      throwUserError(
-        ERROR_CODES.INVALID_INPUT,
-        "Payroll calculation failed. Please verify data and try again.",
-        "See server logs for details."
-      );
-    }
+    }
+
+    // Remove records for barbers that are no longer part of this calculation
+    for (const leftoverRecord of existingRecordMap.values()) {
+      await ctx.db.delete(leftoverRecord._id);
+    }
+
+    // Update period with calculations
+    await ctx.db.patch(args.payroll_period_id, {
+      status: "calculated",
+      total_earnings: totalEarnings,
+      total_commissions: totalCommissions,
+      total_deductions: totalDeductions,
+      calculated_at: timestamp,
+      calculated_by: args.calculated_by,
+      updatedAt: timestamp,
+    });
+
+    return {
+      total_barbers: barbers.length,
+      total_earnings: totalEarnings,
+      total_commissions: totalCommissions,
+      total_deductions: totalDeductions,
+    };
   },
 });
 
