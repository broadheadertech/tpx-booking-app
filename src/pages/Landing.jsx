--- conflicted
+++ resolved
@@ -110,19 +110,11 @@
   ];
 
   return (
-<<<<<<< HEAD
     <div className="min-h-screen bg-[var(--color-bg)] text-[var(--color-text)] selection:bg-[var(--color-primary)]/30">
       {/* Navigation */}
       <nav
         className={`fixed top-0 left-0 right-0 z-50 transition-all duration-300 ${isScrolled
             ? "bg-[var(--color-bg)]/80 backdrop-blur-xl border-b border-white/5 py-4"
-=======
-    <div className="min-h-screen bg-[#050505] text-white selection:bg-orange-500/30">
-      {/* Navigation */}
-      <nav
-        className={`fixed top-0 left-0 right-0 z-50 transition-all duration-300 ${isScrolled
-            ? "bg-black/80 backdrop-blur-xl border-b border-white/5 py-4"
->>>>>>> 853d6e6f
             : "bg-transparent py-6"
           }`}
       >
@@ -136,17 +128,10 @@
                 className="w-10 h-10 object-contain"
               />
               <div>
-<<<<<<< HEAD
                 <h1 className="text-xl font-bold tracking-tight text-[var(--color-text)]">
                   {branding?.display_name || 'TipunoX'}
                 </h1>
                 <p className="text-[10px] font-medium tracking-[0.2em] uppercase text-[var(--color-primary)]">
-=======
-                <h1 className="text-xl font-bold tracking-tight text-white">
-                  {branding?.display_name || 'TipunoX'}
-                </h1>
-                <p className="text-[10px] font-medium tracking-[0.2em] uppercase text-orange-500">
->>>>>>> 853d6e6f
                   Premium Grooming
                 </p>
               </div>
@@ -154,34 +139,20 @@
 
             {/* Desktop Menu */}
             <div className="hidden md:flex items-center gap-8">
-<<<<<<< HEAD
               <a href="#services" className="text-sm font-medium text-[var(--color-muted)] hover:text-[var(--color-text)] transition-colors">Services</a>
               <a href="#about" className="text-sm font-medium text-[var(--color-muted)] hover:text-[var(--color-text)] transition-colors">About</a>
               <a href="#reviews" className="text-sm font-medium text-[var(--color-muted)] hover:text-[var(--color-text)] transition-colors">Reviews</a>
-=======
-              <a href="#services" className="text-sm font-medium text-gray-300 hover:text-white transition-colors">Services</a>
-              <a href="#about" className="text-sm font-medium text-gray-300 hover:text-white transition-colors">About</a>
-              <a href="#reviews" className="text-sm font-medium text-gray-300 hover:text-white transition-colors">Reviews</a>
->>>>>>> 853d6e6f
 
               <div className="flex items-center gap-4 pl-4 border-l border-white/10">
                 <button
                   onClick={() => navigate("/auth/login")}
-<<<<<<< HEAD
                   className="text-sm font-medium text-[var(--color-text)] hover:text-[var(--color-primary)] transition-colors"
-=======
-                  className="text-sm font-medium text-white hover:text-orange-400 transition-colors"
->>>>>>> 853d6e6f
                 >
                   Sign In
                 </button>
                 <button
                   onClick={() => navigate("/guest/booking")}
-<<<<<<< HEAD
                   className="px-5 py-2.5 rounded-full bg-[var(--color-text)] text-[var(--color-bg)] text-sm font-bold hover:opacity-90 transition-all transform hover:scale-105 active:scale-95"
-=======
-                  className="px-5 py-2.5 rounded-full bg-white text-black text-sm font-bold hover:bg-gray-200 transition-all transform hover:scale-105 active:scale-95"
->>>>>>> 853d6e6f
                 >
                   Book Now
                 </button>
@@ -190,11 +161,7 @@
 
             {/* Mobile Menu Button */}
             <button
-<<<<<<< HEAD
               className="md:hidden p-2 text-[var(--color-text)]"
-=======
-              className="md:hidden p-2 text-white"
->>>>>>> 853d6e6f
               onClick={() => setMobileMenuOpen(!mobileMenuOpen)}
             >
               {mobileMenuOpen ? <X /> : <Menu />}
@@ -204,7 +171,6 @@
 
         {/* Mobile Menu Overlay */}
         {mobileMenuOpen && (
-<<<<<<< HEAD
           <div className="absolute top-full left-0 right-0 bg-[var(--color-bg)]/95 backdrop-blur-xl border-b border-white/10 p-4 md:hidden flex flex-col gap-4">
             <a href="#services" className="text-lg font-medium text-[var(--color-muted)] py-2">Services</a>
             <a href="#about" className="text-lg font-medium text-[var(--color-muted)] py-2">About</a>
@@ -212,15 +178,6 @@
             <hr className="border-white/10" />
             <button onClick={() => navigate("/auth/login")} className="text-left text-lg font-medium text-[var(--color-text)] py-2">Sign In</button>
             <button onClick={() => navigate("/guest/booking")} className="w-full py-3 rounded-xl bg-[var(--color-primary)] text-white font-bold">Book Now</button>
-=======
-          <div className="absolute top-full left-0 right-0 bg-black/95 backdrop-blur-xl border-b border-white/10 p-4 md:hidden flex flex-col gap-4">
-            <a href="#services" className="text-lg font-medium text-gray-300 py-2">Services</a>
-            <a href="#about" className="text-lg font-medium text-gray-300 py-2">About</a>
-            <a href="#reviews" className="text-lg font-medium text-gray-300 py-2">Reviews</a>
-            <hr className="border-white/10" />
-            <button onClick={() => navigate("/auth/login")} className="text-left text-lg font-medium text-white py-2">Sign In</button>
-            <button onClick={() => navigate("/guest/booking")} className="w-full py-3 rounded-xl bg-orange-500 text-white font-bold">Book Now</button>
->>>>>>> 853d6e6f
           </div>
         )}
       </nav>
@@ -229,7 +186,6 @@
       <section className="relative min-h-screen flex items-center pt-20 overflow-hidden">
         {/* Background Elements */}
         <div className="absolute inset-0 z-0">
-<<<<<<< HEAD
           <div
             className="absolute inset-0"
             style={{
@@ -242,16 +198,11 @@
               background: `linear-gradient(to left, color-mix(in srgb, var(--color-primary) 5%, transparent), transparent)`
             }}
           ></div>
-=======
-          <div className="absolute inset-0 bg-[radial-gradient(ellipse_at_top_right,_var(--tw-gradient-stops))] from-orange-900/20 via-[#050505] to-[#050505]"></div>
-          <div className="absolute top-0 right-0 w-2/3 h-full bg-gradient-to-l from-orange-500/5 to-transparent"></div>
->>>>>>> 853d6e6f
         </div>
 
         <div className="relative z-10 max-w-7xl mx-auto px-4 sm:px-6 lg:px-8 w-full">
           <div className="grid lg:grid-cols-2 gap-12 lg:gap-20 items-center">
             <div className="space-y-8">
-<<<<<<< HEAD
               <div
                 className="inline-flex items-center gap-2 px-3 py-1 rounded-full text-xs font-bold tracking-wider uppercase"
                 style={{
@@ -264,34 +215,22 @@
                   className="w-2 h-2 rounded-full animate-pulse"
                   style={{ backgroundColor: 'var(--color-primary)' }}
                 ></span>
-=======
-              <div className="inline-flex items-center gap-2 px-3 py-1 rounded-full border border-orange-500/30 bg-orange-500/10 text-orange-400 text-xs font-bold tracking-wider uppercase">
-                <span className="w-2 h-2 rounded-full bg-orange-500 animate-pulse"></span>
->>>>>>> 853d6e6f
                 Now Accepting Bookings
               </div>
 
               <h1 className="text-5xl sm:text-7xl font-bold tracking-tight leading-[1.1]">
                 Refine Your <br />
-<<<<<<< HEAD
                 <span
                   className="text-transparent bg-clip-text"
                   style={{
                     backgroundImage: `linear-gradient(to right, var(--color-primary), var(--color-accent))`
                   }}
                 >
-=======
-                <span className="text-transparent bg-clip-text bg-gradient-to-r from-orange-400 to-orange-600">
->>>>>>> 853d6e6f
                   Signature Look
                 </span>
               </h1>
 
-<<<<<<< HEAD
               <p className="text-lg text-[var(--color-muted)] max-w-lg leading-relaxed">
-=======
-              <p className="text-lg text-gray-400 max-w-lg leading-relaxed">
->>>>>>> 853d6e6f
                 Experience the pinnacle of grooming at {branding?.display_name || 'TipunoX'}.
                 Where traditional barbering meets modern luxury.
               </p>
@@ -299,25 +238,17 @@
               <div className="flex flex-col sm:flex-row gap-4 pt-4">
                 <button
                   onClick={() => navigate("/guest/booking")}
-<<<<<<< HEAD
                   className="px-8 py-4 rounded-full bg-[var(--color-primary)] text-white font-bold text-lg hover:bg-[var(--color-accent)] transition-all flex items-center justify-center gap-2"
                   style={{
                     boxShadow: `0 0 30px color-mix(in srgb, var(--color-primary) 30%, transparent)`
                   }}
-=======
-                  className="px-8 py-4 rounded-full bg-orange-500 text-white font-bold text-lg hover:bg-orange-600 transition-all shadow-[0_0_30px_rgba(249,115,22,0.3)] hover:shadow-[0_0_50px_rgba(249,115,22,0.5)] flex items-center justify-center gap-2"
->>>>>>> 853d6e6f
                 >
                   <Calendar className="w-5 h-5" />
                   Book Appointment
                 </button>
                 <button
                   onClick={() => navigate("/auth/login")}
-<<<<<<< HEAD
                   className="px-8 py-4 rounded-full border border-white/10 bg-white/5 text-[var(--color-text)] font-semibold hover:bg-white/10 transition-all backdrop-blur-sm"
-=======
-                  className="px-8 py-4 rounded-full border border-white/10 bg-white/5 text-white font-semibold hover:bg-white/10 transition-all backdrop-blur-sm"
->>>>>>> 853d6e6f
                 >
                   Sign In
                 </button>
@@ -325,20 +256,14 @@
 
               <div className="flex items-center gap-8 pt-8 border-t border-white/5">
                 <div>
-<<<<<<< HEAD
                   <p className="text-3xl font-bold text-[var(--color-text)]">4.9</p>
                   <div className="flex text-[var(--color-primary)] text-xs mt-1">
-=======
-                  <p className="text-3xl font-bold text-white">4.9</p>
-                  <div className="flex text-orange-500 text-xs mt-1">
->>>>>>> 853d6e6f
                     <Star className="w-3 h-3 fill-current" />
                     <Star className="w-3 h-3 fill-current" />
                     <Star className="w-3 h-3 fill-current" />
                     <Star className="w-3 h-3 fill-current" />
                     <Star className="w-3 h-3 fill-current" />
                   </div>
-<<<<<<< HEAD
                 </div>
                 <div className="w-px h-10 bg-white/10"></div>
                 <div>
@@ -374,13 +299,6 @@
                     <p className="text-xs text-green-400 font-bold uppercase tracking-wider">Open Now</p>
                     <p className="text-xs text-white/60">Until 9:00 PM</p>
                   </div>
-=======
-                </div>
-                <div className="w-px h-10 bg-white/10"></div>
-                <div>
-                  <p className="text-3xl font-bold text-white">2.5k+</p>
-                  <p className="text-xs text-gray-500 uppercase tracking-wider mt-1">Clients</p>
->>>>>>> 853d6e6f
                 </div>
               </div>
 
@@ -394,7 +312,6 @@
                 style={{ backgroundColor: `color-mix(in srgb, var(--color-accent) 10%, transparent)` }}
               ></div>
             </div>
-<<<<<<< HEAD
           </div>
         </div>
       </section>
@@ -499,44 +416,11 @@
                 <img src="/landing/4.webp" alt="Barber working" className="rounded-2xl w-full h-64 object-cover mt-12" />
                 <img src="/landing/2.webp" alt="Haircut detail" className="rounded-2xl w-full h-64 object-cover" />
               </div>
-=======
-
-            <div className="hidden lg:block relative">
-              <div className="relative z-10 rounded-2xl overflow-hidden border border-white/10 shadow-2xl shadow-orange-900/20">
-                <img
-                  src="/landing/1.avif"
-                  alt="Barber"
-                  className="w-full h-auto object-cover transform hover:scale-105 transition-transform duration-700"
-                />
-                <div className="absolute inset-0 bg-gradient-to-t from-black/80 via-transparent to-transparent"></div>
-
-                <div className="absolute bottom-6 left-6 right-6 p-4 rounded-xl bg-white/10 backdrop-blur-md border border-white/10 flex items-center justify-between">
-                  <div className="flex items-center gap-3">
-                    <div className="w-10 h-10 rounded-full bg-orange-500 flex items-center justify-center text-white">
-                      <Scissors className="w-5 h-5" />
-                    </div>
-                    <div>
-                      <p className="text-sm font-bold text-white">Master Barber</p>
-                      <p className="text-xs text-gray-300">Available Today</p>
-                    </div>
-                  </div>
-                  <div className="text-right">
-                    <p className="text-xs text-green-400 font-bold uppercase tracking-wider">Open Now</p>
-                    <p className="text-xs text-white/60">Until 9:00 PM</p>
-                  </div>
-                </div>
-              </div>
-
-              {/* Decorative elements */}
-              <div className="absolute -top-10 -right-10 w-64 h-64 bg-orange-500/20 rounded-full blur-3xl -z-10"></div>
-              <div className="absolute -bottom-10 -left-10 w-64 h-64 bg-blue-500/10 rounded-full blur-3xl -z-10"></div>
->>>>>>> 853d6e6f
             </div>
           </div>
         </div>
       </section>
 
-<<<<<<< HEAD
       {/* Testimonials */}
       <section id="reviews" className="py-24" style={{ backgroundColor: 'color-mix(in srgb, var(--color-bg) 95%, white)' }}>
         <div className="max-w-7xl mx-auto px-4 sm:px-6 lg:px-8">
@@ -578,33 +462,6 @@
                   <div>
                     <p className="font-bold text-sm text-[var(--color-text)]">{t.name}</p>
                     <p className="text-xs text-[var(--color-muted)]">{t.role}</p>
-=======
-      {/* Services Section */}
-      <section id="services" className="py-24 bg-[#0A0A0A] relative">
-        <div className="max-w-7xl mx-auto px-4 sm:px-6 lg:px-8">
-          <div className="text-center mb-16">
-            <h2 className="text-3xl md:text-4xl font-bold mb-4">Premium Services</h2>
-            <p className="text-gray-400 max-w-2xl mx-auto">
-              Tailored grooming services designed for the modern gentleman.
-            </p>
-          </div>
-
-          <div className="grid md:grid-cols-2 lg:grid-cols-4 gap-6">
-            {services.map((service, index) => (
-              <div
-                key={index}
-                className="group relative bg-[#111] rounded-2xl overflow-hidden border border-white/5 hover:border-orange-500/50 transition-all duration-300 hover:-translate-y-1"
-              >
-                <div className="aspect-[4/3] overflow-hidden relative">
-                  <img
-                    src={service.image}
-                    alt={service.title}
-                    className="w-full h-full object-cover transition-transform duration-500 group-hover:scale-110"
-                  />
-                  <div className="absolute inset-0 bg-gradient-to-t from-[#111] to-transparent opacity-90"></div>
-                  <div className="absolute bottom-4 left-4">
-                    <p className="text-orange-500 font-bold text-lg">{service.price}</p>
->>>>>>> 853d6e6f
                   </div>
                 </div>
                 <div className="p-6 relative">
@@ -623,7 +480,6 @@
         </div>
       </section>
 
-<<<<<<< HEAD
       {/* App Download */}
       <section className="py-24 relative overflow-hidden">
         <div className="absolute inset-0 bg-gradient-to-br from-gray-900 to-black"></div>
@@ -662,49 +518,12 @@
                   alt="App Screenshot"
                   className="absolute -bottom-32 left-1/2 -translate-x-1/2 w-64 rounded-3xl shadow-2xl rotate-12 hover:rotate-0 transition-transform duration-500"
                 />
-=======
-      {/* Features Section */}
-      <section id="about" className="py-24 bg-[#050505] relative overflow-hidden">
-        <div className="absolute top-0 left-1/2 -translate-x-1/2 w-full h-full max-w-7xl opacity-30 pointer-events-none">
-          <div className="absolute top-1/4 left-1/4 w-96 h-96 bg-orange-500/10 rounded-full blur-[100px]"></div>
-        </div>
-
-        <div className="max-w-7xl mx-auto px-4 sm:px-6 lg:px-8 relative z-10">
-          <div className="grid lg:grid-cols-2 gap-16 items-center">
-            <div>
-              <h2 className="text-3xl md:text-4xl font-bold mb-6">
-                Why Choose <span className="text-orange-500">{branding?.display_name || 'TipunoX'}</span>?
-              </h2>
-              <p className="text-gray-400 text-lg mb-8 leading-relaxed">
-                We don't just cut hair; we cultivate confidence. Our barbershop combines traditional techniques with modern style to give you the best grooming experience in the city.
-              </p>
-
-              <div className="space-y-8">
-                {features.map((feature, index) => (
-                  <div key={index} className="flex gap-4">
-                    <div className="w-12 h-12 rounded-xl bg-[#111] border border-white/10 flex items-center justify-center flex-shrink-0">
-                      <feature.icon className="w-6 h-6 text-orange-500" />
-                    </div>
-                    <div>
-                      <h3 className="text-lg font-bold mb-2">{feature.title}</h3>
-                      <p className="text-gray-400 text-sm leading-relaxed">{feature.description}</p>
-                    </div>
-                  </div>
-                ))}
-              </div>
-            </div>
-            <div className="relative">
-              <div className="grid grid-cols-2 gap-4">
-                <img src="/landing/4.webp" alt="Barber working" className="rounded-2xl w-full h-64 object-cover mt-12" />
-                <img src="/landing/2.webp" alt="Haircut detail" className="rounded-2xl w-full h-64 object-cover" />
->>>>>>> 853d6e6f
               </div>
             </div>
           </div>
         </div>
       </section>
 
-<<<<<<< HEAD
       {/* Footer */}
       <footer className="bg-[var(--color-bg)] border-t border-white/10 pt-20 pb-10">
         <div className="max-w-7xl mx-auto px-4 sm:px-6 lg:px-8">
@@ -749,89 +568,8 @@
                   Mon-Sat: 9am - 9pm
                 </li>
               </ul>
-=======
-      {/* Testimonials */}
-      <section id="reviews" className="py-24 bg-[#0A0A0A]">
-        <div className="max-w-7xl mx-auto px-4 sm:px-6 lg:px-8">
-          <div className="flex justify-between items-end mb-12">
-            <div>
-              <h2 className="text-3xl md:text-4xl font-bold mb-2">Client Stories</h2>
-              <p className="text-gray-400">Don't just take our word for it.</p>
-            </div>
-            <div className="hidden md:flex gap-2">
-              <button className="w-10 h-10 rounded-full border border-white/10 flex items-center justify-center hover:bg-white/10 transition-colors">
-                <ArrowRight className="w-5 h-5 rotate-180" />
-              </button>
-              <button className="w-10 h-10 rounded-full bg-orange-500 flex items-center justify-center hover:bg-orange-600 transition-colors">
-                <ArrowRight className="w-5 h-5" />
-              </button>
-            </div>
-          </div>
-
-          <div className="grid md:grid-cols-3 gap-6">
-            {testimonials.map((t, i) => (
-              <div key={i} className="bg-[#111] p-8 rounded-2xl border border-white/5 hover:border-white/10 transition-colors">
-                <div className="flex gap-1 mb-6">
-                  {[...Array(5)].map((_, i) => (
-                    <Star key={i} className="w-4 h-4 text-orange-500 fill-current" />
-                  ))}
-                </div>
-                <p className="text-gray-300 mb-6 leading-relaxed">"{t.comment}"</p>
-                <div className="flex items-center gap-4">
-                  <div className="w-10 h-10 rounded-full bg-gray-700 overflow-hidden">
-                    <img src={t.image} alt={t.name} className="w-full h-full object-cover" />
-                  </div>
-                  <div>
-                    <p className="font-bold text-sm">{t.name}</p>
-                    <p className="text-xs text-gray-500">{t.role}</p>
-                  </div>
-                </div>
-              </div>
-            ))}
-          </div>
-        </div>
-      </section>
-
-      {/* App Download */}
-      <section className="py-24 relative overflow-hidden">
-        <div className="absolute inset-0 bg-gradient-to-br from-gray-900 to-black"></div>
-        <div className="max-w-7xl mx-auto px-4 sm:px-6 lg:px-8 relative z-10">
-          <div className="bg-orange-600 rounded-3xl p-8 md:p-16 relative overflow-hidden">
-            <div className="absolute top-0 right-0 w-full h-full bg-[url('/noise.png')] opacity-10 mix-blend-overlay"></div>
-            <div className="grid md:grid-cols-2 gap-12 items-center">
-              <div className="text-white space-y-6">
-                <h2 className="text-3xl md:text-5xl font-bold">Get the TPX App</h2>
-                <p className="text-orange-100 text-lg max-w-md">
-                  Book appointments, track your loyalty points, and get exclusive offers right from your phone.
-                </p>
-                <div className="flex flex-wrap gap-4 pt-4">
-                  <button className="flex items-center gap-3 bg-black text-white px-6 py-3 rounded-xl hover:bg-gray-900 transition-colors">
-                    <Smartphone className="w-6 h-6" />
-                    <div className="text-left">
-                      <p className="text-[10px] uppercase font-bold text-gray-400">Download on the</p>
-                      <p className="text-sm font-bold leading-none">App Store</p>
-                    </div>
-                  </button>
-                  <button className="flex items-center gap-3 bg-black text-white px-6 py-3 rounded-xl hover:bg-gray-900 transition-colors">
-                    <Download className="w-6 h-6" />
-                    <div className="text-left">
-                      <p className="text-[10px] uppercase font-bold text-gray-400">Get it on</p>
-                      <p className="text-sm font-bold leading-none">Google Play</p>
-                    </div>
-                  </button>
-                </div>
-              </div>
-              <div className="relative hidden md:block">
-                <img
-                  src="/screenshots/ss1.png"
-                  alt="App Screenshot"
-                  className="absolute -bottom-32 left-1/2 -translate-x-1/2 w-64 rounded-3xl shadow-2xl rotate-12 hover:rotate-0 transition-transform duration-500"
-                />
-              </div>
->>>>>>> 853d6e6f
-            </div>
-
-<<<<<<< HEAD
+            </div>
+
             <div>
               <h4 className="font-bold mb-6 text-[var(--color-text)]">Newsletter</h4>
               <p className="text-[var(--color-muted)] text-sm mb-4">Subscribe for updates and exclusive offers.</p>
@@ -846,82 +584,16 @@
                   style={{ backgroundColor: 'var(--color-primary)' }}
                 >
                   <ArrowRight className="w-4 h-4" />
-=======
-      {/* Footer */}
-      <footer className="bg-black border-t border-white/10 pt-20 pb-10">
-        <div className="max-w-7xl mx-auto px-4 sm:px-6 lg:px-8">
-          <div className="grid md:grid-cols-4 gap-12 mb-16">
-            <div className="space-y-6">
-              <div className="flex items-center gap-2">
-                <img
-                  src={branding?.logo_light_url || "/img/tipuno_x_logo_white.avif"}
-                  alt="Logo"
-                  className="w-8 h-8 object-contain"
-                />
-                <span className="text-xl font-bold">{branding?.display_name || 'TipunoX'}</span>
-              </div>
-              <p className="text-gray-500 text-sm leading-relaxed">
-                Premium grooming experiences for the modern gentleman. Elevating style, one cut at a time.
-              </p>
-            </div>
-
-            <div>
-              <h4 className="font-bold mb-6">Quick Links</h4>
-              <ul className="space-y-4 text-sm text-gray-500">
-                <li><a href="#" className="hover:text-orange-500 transition-colors">Home</a></li>
-                <li><a href="#services" className="hover:text-orange-500 transition-colors">Services</a></li>
-                <li><a href="#about" className="hover:text-orange-500 transition-colors">About Us</a></li>
-                <li><a href="#reviews" className="hover:text-orange-500 transition-colors">Reviews</a></li>
-              </ul>
-            </div>
-
-            <div>
-              <h4 className="font-bold mb-6">Contact</h4>
-              <ul className="space-y-4 text-sm text-gray-500">
-                <li className="flex items-center gap-3">
-                  <MapPin className="w-4 h-4" />
-                  123 Main Street, Quezon City
-                </li>
-                <li className="flex items-center gap-3">
-                  <Phone className="w-4 h-4" />
-                  +63 912 345 6789
-                </li>
-                <li className="flex items-center gap-3">
-                  <Clock className="w-4 h-4" />
-                  Mon-Sat: 9am - 9pm
-                </li>
-              </ul>
-            </div>
-
-            <div>
-              <h4 className="font-bold mb-6">Newsletter</h4>
-              <p className="text-gray-500 text-sm mb-4">Subscribe for updates and exclusive offers.</p>
-              <div className="flex gap-2">
-                <input
-                  type="email"
-                  placeholder="Enter your email"
-                  className="bg-[#111] border border-white/10 rounded-lg px-4 py-2 text-sm w-full focus:outline-none focus:border-orange-500"
-                />
-                <button className="bg-orange-500 p-2 rounded-lg hover:bg-orange-600 transition-colors">
-                  <ArrowRight className="w-4 h-4 text-white" />
->>>>>>> 853d6e6f
                 </button>
               </div>
             </div>
           </div>
 
           <div className="border-t border-white/10 pt-8 flex flex-col md:flex-row justify-between items-center gap-4">
-<<<<<<< HEAD
             <p className="text-[var(--color-muted)] text-sm">© 2024 TPX Barbershop. All rights reserved.</p>
             <div className="flex gap-6 text-sm text-[var(--color-muted)]">
               <a href="#" className="hover:text-[var(--color-text)] transition-colors">Privacy Policy</a>
               <a href="#" className="hover:text-[var(--color-text)] transition-colors">Terms of Service</a>
-=======
-            <p className="text-gray-600 text-sm">© 2024 TPX Barbershop. All rights reserved.</p>
-            <div className="flex gap-6 text-sm text-gray-600">
-              <a href="#" className="hover:text-white transition-colors">Privacy Policy</a>
-              <a href="#" className="hover:text-white transition-colors">Terms of Service</a>
->>>>>>> 853d6e6f
             </div>
           </div>
         </div>
