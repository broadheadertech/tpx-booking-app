--- conflicted
+++ resolved
@@ -120,14 +120,10 @@
 
   return (
     <div className="min-h-screen bg-[var(--color-bg)] text-[var(--color-text)] selection:bg-[var(--color-primary)]/30">
+    <div className="min-h-screen bg-[var(--color-bg)] text-[var(--color-text)] selection:bg-[var(--color-primary)]/30">
       {/* Navigation */}
       <nav
-<<<<<<< HEAD
         className={`fixed top-0 left-0 right-0 z-50 transition-all duration-300 ${isScrolled
-=======
-        className={`fixed top-0 left-0 right-0 z-50 transition-all duration-300 ${
-          isScrolled
->>>>>>> effd631e
             ? "bg-[var(--color-bg)]/80 backdrop-blur-xl border-b border-white/5 py-4"
             : "bg-transparent py-6"
         }`}
@@ -148,12 +144,9 @@
               />
               <div>
                 <h1 className="text-xl font-bold tracking-tight text-[var(--color-text)]">
-<<<<<<< HEAD
                   {branding?.display_name || 'TipunoX'}
-=======
-                  {branding?.display_name || "TipunoX"}
->>>>>>> effd631e
                 </h1>
+                <p className="text-[10px] font-medium tracking-[0.2em] uppercase text-[var(--color-primary)]">
                 <p className="text-[10px] font-medium tracking-[0.2em] uppercase text-[var(--color-primary)]">
                   Premium Grooming
                 </p>
@@ -162,34 +155,14 @@
 
             {/* Desktop Menu */}
             <div className="hidden md:flex items-center gap-8">
-<<<<<<< HEAD
               <a href="#services" className="text-sm font-medium text-[var(--color-muted)] hover:text-[var(--color-text)] transition-colors">Services</a>
               <a href="#about" className="text-sm font-medium text-[var(--color-muted)] hover:text-[var(--color-text)] transition-colors">About</a>
               <a href="#reviews" className="text-sm font-medium text-[var(--color-muted)] hover:text-[var(--color-text)] transition-colors">Reviews</a>
-=======
-              <a
-                href="#services"
-                className="text-sm font-medium text-[var(--color-muted)] hover:text-[var(--color-text)] transition-colors"
-              >
-                Services
-              </a>
-              <a
-                href="#about"
-                className="text-sm font-medium text-[var(--color-muted)] hover:text-[var(--color-text)] transition-colors"
-              >
-                About
-              </a>
-              <a
-                href="#reviews"
-                className="text-sm font-medium text-[var(--color-muted)] hover:text-[var(--color-text)] transition-colors"
-              >
-                Reviews
-              </a>
->>>>>>> effd631e
 
               <div className="flex items-center gap-4 pl-4 border-l border-white/10">
                 <button
                   onClick={() => navigate("/auth/login")}
+                  className="text-sm font-medium text-[var(--color-text)] hover:text-[var(--color-primary)] transition-colors"
                   className="text-sm font-medium text-[var(--color-text)] hover:text-[var(--color-primary)] transition-colors"
                 >
                   Sign In
@@ -197,6 +170,7 @@
                 <button
                   onClick={() => navigate("/guest/booking")}
                   className="px-5 py-2.5 rounded-full bg-[var(--color-text)] text-[var(--color-bg)] text-sm font-bold hover:opacity-90 transition-all transform hover:scale-105 active:scale-95"
+                  className="px-5 py-2.5 rounded-full bg-[var(--color-text)] text-[var(--color-bg)] text-sm font-bold hover:opacity-90 transition-all transform hover:scale-105 active:scale-95"
                 >
                   Book Now
                 </button>
@@ -205,6 +179,7 @@
 
             {/* Mobile Menu Button */}
             <button
+              className="md:hidden p-2 text-[var(--color-text)]"
               className="md:hidden p-2 text-[var(--color-text)]"
               onClick={() => setMobileMenuOpen(!mobileMenuOpen)}
             >
@@ -216,46 +191,12 @@
         {/* Mobile Menu Overlay */}
         {mobileMenuOpen && (
           <div className="absolute top-full left-0 right-0 bg-[var(--color-bg)]/95 backdrop-blur-xl border-b border-white/10 p-4 md:hidden flex flex-col gap-4">
-<<<<<<< HEAD
             <a href="#services" className="text-lg font-medium text-[var(--color-muted)] py-2">Services</a>
             <a href="#about" className="text-lg font-medium text-[var(--color-muted)] py-2">About</a>
             <a href="#reviews" className="text-lg font-medium text-[var(--color-muted)] py-2">Reviews</a>
             <hr className="border-white/10" />
             <button onClick={() => navigate("/auth/login")} className="text-left text-lg font-medium text-[var(--color-text)] py-2">Sign In</button>
             <button onClick={() => navigate("/guest/booking")} className="w-full py-3 rounded-xl bg-[var(--color-primary)] text-white font-bold">Book Now</button>
-=======
-            <a
-              href="#services"
-              className="text-lg font-medium text-[var(--color-muted)] py-2"
-            >
-              Services
-            </a>
-            <a
-              href="#about"
-              className="text-lg font-medium text-[var(--color-muted)] py-2"
-            >
-              About
-            </a>
-            <a
-              href="#reviews"
-              className="text-lg font-medium text-[var(--color-muted)] py-2"
-            >
-              Reviews
-            </a>
-            <hr className="border-white/10" />
-            <button
-              onClick={() => navigate("/auth/login")}
-              className="text-left text-lg font-medium text-[var(--color-text)] py-2"
-            >
-              Sign In
-            </button>
-            <button
-              onClick={() => navigate("/guest/booking")}
-              className="w-full py-3 rounded-xl bg-[var(--color-primary)] text-white font-bold"
-            >
-              Book Now
-            </button>
->>>>>>> effd631e
           </div>
         )}
       </nav>
@@ -267,21 +208,13 @@
           <div
             className="absolute inset-0"
             style={{
-<<<<<<< HEAD
               background: `radial-gradient(ellipse at top right, color-mix(in srgb, var(--color-primary) 20%, transparent), var(--color-bg), var(--color-bg))`
-=======
-              background: `radial-gradient(ellipse at top right, color-mix(in srgb, var(--color-primary) 20%, transparent), var(--color-bg), var(--color-bg))`,
->>>>>>> effd631e
             }}
           ></div>
           <div
             className="absolute top-0 right-0 w-2/3 h-full"
             style={{
-<<<<<<< HEAD
               background: `linear-gradient(to left, color-mix(in srgb, var(--color-primary) 5%, transparent), transparent)`
-=======
-              background: `linear-gradient(to left, color-mix(in srgb, var(--color-primary) 5%, transparent), transparent)`,
->>>>>>> effd631e
             }}
           ></div>
         </div>
@@ -294,20 +227,12 @@
                 style={{
                   border: `1px solid color-mix(in srgb, var(--color-primary) 30%, transparent)`,
                   backgroundColor: `color-mix(in srgb, var(--color-primary) 10%, transparent)`,
-<<<<<<< HEAD
                   color: 'var(--color-primary)'
-=======
-                  color: "var(--color-primary)",
->>>>>>> effd631e
                 }}
               >
                 <span
                   className="w-2 h-2 rounded-full animate-pulse"
-<<<<<<< HEAD
                   style={{ backgroundColor: 'var(--color-primary)' }}
-=======
-                  style={{ backgroundColor: "var(--color-primary)" }}
->>>>>>> effd631e
                 ></span>
                 Now Accepting Bookings
               </div>
@@ -317,11 +242,7 @@
                 <span
                   className="text-transparent bg-clip-text"
                   style={{
-<<<<<<< HEAD
                     backgroundImage: `linear-gradient(to right, var(--color-primary), var(--color-accent))`
-=======
-                    backgroundImage: `linear-gradient(to right, var(--color-primary), var(--color-accent))`,
->>>>>>> effd631e
                   }}
                 >
                   Signature Look
@@ -329,14 +250,8 @@
               </h1>
 
               <p className="text-lg text-[var(--color-muted)] max-w-lg leading-relaxed">
-<<<<<<< HEAD
                 Experience the pinnacle of grooming at {branding?.display_name || 'TipunoX'}.
                 Where traditional barbering meets modern luxury.
-=======
-                Experience the pinnacle of grooming at{" "}
-                {branding?.display_name || "TipunoX"}. Where traditional
-                barbering meets modern luxury.
->>>>>>> effd631e
               </p>
 
               <div className="flex flex-col sm:flex-row gap-4 pt-4">
@@ -344,11 +259,7 @@
                   onClick={() => navigate("/guest/booking")}
                   className="px-8 py-4 rounded-full bg-[var(--color-primary)] text-white font-bold text-lg hover:bg-[var(--color-accent)] transition-all flex items-center justify-center gap-2"
                   style={{
-<<<<<<< HEAD
                     boxShadow: `0 0 30px color-mix(in srgb, var(--color-primary) 30%, transparent)`
-=======
-                    boxShadow: `0 0 30px color-mix(in srgb, var(--color-primary) 30%, transparent)`,
->>>>>>> effd631e
                   }}
                 >
                   <Calendar className="w-5 h-5" />
@@ -357,6 +268,7 @@
                 <button
                   onClick={() => navigate("/auth/login")}
                   className="px-8 py-4 rounded-full border border-white/10 bg-white/5 text-[var(--color-text)] font-semibold hover:bg-white/10 transition-all backdrop-blur-sm"
+                  className="px-8 py-4 rounded-full border border-white/10 bg-white/5 text-[var(--color-text)] font-semibold hover:bg-white/10 transition-all backdrop-blur-sm"
                 >
                   Sign In
                 </button>
@@ -364,13 +276,7 @@
 
               <div className="flex items-center gap-8 pt-8 border-t border-white/5">
                 <div>
-<<<<<<< HEAD
                   <p className="text-3xl font-bold text-[var(--color-text)]">4.9</p>
-=======
-                  <p className="text-3xl font-bold text-[var(--color-text)]">
-                    4.9
-                  </p>
->>>>>>> effd631e
                   <div className="flex text-[var(--color-primary)] text-xs mt-1">
                     <Star className="w-3 h-3 fill-current" />
                     <Star className="w-3 h-3 fill-current" />
@@ -381,22 +287,14 @@
                 </div>
                 <div className="w-px h-10 bg-white/10"></div>
                 <div>
-<<<<<<< HEAD
                   <p className="text-3xl font-bold text-[var(--color-text)]">2.5k+</p>
                   <p className="text-xs text-[var(--color-muted)] uppercase tracking-wider mt-1">Clients</p>
-=======
-                  <p className="text-3xl font-bold text-[var(--color-text)]">
-                    2.5k+
-                  </p>
-                  <p className="text-xs text-[var(--color-muted)] uppercase tracking-wider mt-1">
-                    Clients
-                  </p>
->>>>>>> effd631e
                 </div>
               </div>
             </div>
 
             <div className="hidden lg:block relative">
+              <div className="relative z-10 rounded-2xl overflow-hidden border border-white/10 shadow-2xl">
               <div className="relative z-10 rounded-2xl overflow-hidden border border-white/10 shadow-2xl">
                 <img
                   src="/landing/1.avif"
@@ -409,11 +307,7 @@
                   <div className="flex items-center gap-3">
                     <div
                       className="w-10 h-10 rounded-full flex items-center justify-center text-white"
-<<<<<<< HEAD
                       style={{ backgroundColor: 'var(--color-primary)' }}
-=======
-                      style={{ backgroundColor: "var(--color-primary)" }}
->>>>>>> effd631e
                     >
                       <Scissors className="w-5 h-5" />
                     </div>
@@ -436,49 +330,22 @@
               {/* Decorative elements */}
               <div
                 className="absolute -top-10 -right-10 w-64 h-64 rounded-full blur-3xl -z-10"
-<<<<<<< HEAD
                 style={{ backgroundColor: `color-mix(in srgb, var(--color-primary) 20%, transparent)` }}
               ></div>
               <div
                 className="absolute -bottom-10 -left-10 w-64 h-64 rounded-full blur-3xl -z-10"
                 style={{ backgroundColor: `color-mix(in srgb, var(--color-accent) 10%, transparent)` }}
-=======
-                style={{
-                  backgroundColor: `color-mix(in srgb, var(--color-primary) 20%, transparent)`,
-                }}
               ></div>
-              <div
-                className="absolute -bottom-10 -left-10 w-64 h-64 rounded-full blur-3xl -z-10"
-                style={{
-                  backgroundColor: `color-mix(in srgb, var(--color-accent) 10%, transparent)`,
-                }}
->>>>>>> effd631e
-              ></div>
             </div>
           </div>
         </div>
       </section>
 
       {/* Services Section */}
-<<<<<<< HEAD
       <section id="services" className="py-24 relative" style={{ backgroundColor: 'color-mix(in srgb, var(--color-bg) 95%, white)' }}>
         <div className="max-w-7xl mx-auto px-4 sm:px-6 lg:px-8">
           <div className="text-center mb-16">
             <h2 className="text-3xl md:text-4xl font-bold mb-4 text-[var(--color-text)]">Premium Services</h2>
-=======
-      <section
-        id="services"
-        className="py-24 relative"
-        style={{
-          backgroundColor: "color-mix(in srgb, var(--color-bg) 95%, white)",
-        }}
-      >
-        <div className="max-w-7xl mx-auto px-4 sm:px-6 lg:px-8">
-          <div className="text-center mb-16">
-            <h2 className="text-3xl md:text-4xl font-bold mb-4 text-[var(--color-text)]">
-              Premium Services
-            </h2>
->>>>>>> effd631e
             <p className="text-[var(--color-muted)] max-w-2xl mx-auto">
               Tailored grooming services designed for the modern gentleman.
             </p>
@@ -490,23 +357,14 @@
                 key={index}
                 className="group relative rounded-2xl overflow-hidden border border-white/5 transition-all duration-300 hover:-translate-y-1"
                 style={{
-<<<<<<< HEAD
                   backgroundColor: 'color-mix(in srgb, var(--color-bg) 90%, white)',
-=======
-                  backgroundColor:
-                    "color-mix(in srgb, var(--color-bg) 90%, white)",
->>>>>>> effd631e
                 }}
               >
                 <div
                   className="absolute inset-0 opacity-0 group-hover:opacity-100 transition-opacity duration-300"
                   style={{
                     border: `1px solid color-mix(in srgb, var(--color-primary) 50%, transparent)`,
-<<<<<<< HEAD
                     borderRadius: '1rem'
-=======
-                    borderRadius: "1rem",
->>>>>>> effd631e
                   }}
                 ></div>
                 <div className="aspect-[4/3] overflow-hidden relative">
@@ -517,7 +375,6 @@
                   />
                   <div
                     className="absolute inset-0 opacity-90"
-<<<<<<< HEAD
                     style={{ background: `linear-gradient(to top, color-mix(in srgb, var(--color-bg) 90%, white), transparent)` }}
                   ></div>
                   <div className="absolute bottom-4 left-4">
@@ -527,27 +384,9 @@
                 <div className="p-6 relative">
                   <h3 className="text-xl font-bold mb-2 text-[var(--color-text)] group-hover:text-[var(--color-primary)] transition-colors">{service.title}</h3>
                   <p className="text-[var(--color-muted)] text-sm mb-4 line-clamp-2">{service.description}</p>
-=======
-                    style={{
-                      background: `linear-gradient(to top, color-mix(in srgb, var(--color-bg) 90%, white), transparent)`,
-                    }}
-                  ></div>
-                  <div className="absolute bottom-4 left-4">
-                    <p className="text-[var(--color-primary)] font-bold text-lg">
-                      {service.price}
-                    </p>
-                  </div>
-                </div>
-                <div className="p-6 relative">
-                  <h3 className="text-xl font-bold mb-2 text-[var(--color-text)] group-hover:text-[var(--color-primary)] transition-colors">
-                    {service.title}
-                  </h3>
-                  <p className="text-[var(--color-muted)] text-sm mb-4 line-clamp-2">
-                    {service.description}
-                  </p>
->>>>>>> effd631e
                   <button
                     onClick={() => navigate("/guest/booking")}
+                    className="text-sm font-semibold text-[var(--color-text)] flex items-center gap-2 group-hover:gap-3 transition-all"
                     className="text-sm font-semibold text-[var(--color-text)] flex items-center gap-2 group-hover:gap-3 transition-all"
                   >
                     Book Now <ArrowRight className="w-4 h-4" />
@@ -560,24 +399,11 @@
       </section>
 
       {/* Features Section */}
-<<<<<<< HEAD
       <section id="about" className="py-24 bg-[var(--color-bg)] relative overflow-hidden">
         <div className="absolute top-0 left-1/2 -translate-x-1/2 w-full h-full max-w-7xl opacity-30 pointer-events-none">
           <div
             className="absolute top-1/4 left-1/4 w-96 h-96 rounded-full blur-[100px]"
             style={{ backgroundColor: `color-mix(in srgb, var(--color-primary) 10%, transparent)` }}
-=======
-      <section
-        id="about"
-        className="py-24 bg-[var(--color-bg)] relative overflow-hidden"
-      >
-        <div className="absolute top-0 left-1/2 -translate-x-1/2 w-full h-full max-w-7xl opacity-30 pointer-events-none">
-          <div
-            className="absolute top-1/4 left-1/4 w-96 h-96 rounded-full blur-[100px]"
-            style={{
-              backgroundColor: `color-mix(in srgb, var(--color-primary) 10%, transparent)`,
-            }}
->>>>>>> effd631e
           ></div>
         </div>
 
@@ -585,23 +411,10 @@
           <div className="grid lg:grid-cols-2 gap-16 items-center">
             <div>
               <h2 className="text-3xl md:text-4xl font-bold mb-6 text-[var(--color-text)]">
-<<<<<<< HEAD
                 Why Choose <span className="text-[var(--color-primary)]">{branding?.display_name || 'TipunoX'}</span>?
               </h2>
               <p className="text-[var(--color-muted)] text-lg mb-8 leading-relaxed">
                 We don't just cut hair; we cultivate confidence. Our barbershop combines traditional techniques with modern style to give you the best grooming experience in the city.
-=======
-                Why Choose{" "}
-                <span className="text-[var(--color-primary)]">
-                  {branding?.display_name || "TipunoX"}
-                </span>
-                ?
-              </h2>
-              <p className="text-[var(--color-muted)] text-lg mb-8 leading-relaxed">
-                We don't just cut hair; we cultivate confidence. Our barbershop
-                combines traditional techniques with modern style to give you
-                the best grooming experience in the city.
->>>>>>> effd631e
               </p>
 
               <div className="space-y-8">
@@ -610,30 +423,15 @@
                     <div
                       className="w-12 h-12 rounded-xl flex items-center justify-center flex-shrink-0"
                       style={{
-<<<<<<< HEAD
                         backgroundColor: 'color-mix(in srgb, var(--color-bg) 90%, white)',
                         border: '1px solid rgba(255,255,255,0.1)'
-=======
-                        backgroundColor:
-                          "color-mix(in srgb, var(--color-bg) 90%, white)",
-                        border: "1px solid rgba(255,255,255,0.1)",
->>>>>>> effd631e
                       }}
                     >
                       <feature.icon className="w-6 h-6 text-[var(--color-primary)]" />
                     </div>
                     <div>
-<<<<<<< HEAD
                       <h3 className="text-lg font-bold mb-2 text-[var(--color-text)]">{feature.title}</h3>
                       <p className="text-[var(--color-muted)] text-sm leading-relaxed">{feature.description}</p>
-=======
-                      <h3 className="text-lg font-bold mb-2 text-[var(--color-text)]">
-                        {feature.title}
-                      </h3>
-                      <p className="text-[var(--color-muted)] text-sm leading-relaxed">
-                        {feature.description}
-                      </p>
->>>>>>> effd631e
                     </div>
                   </div>
                 ))}
@@ -658,43 +456,21 @@
       </section>
 
       {/* Testimonials */}
-<<<<<<< HEAD
       <section id="reviews" className="py-24" style={{ backgroundColor: 'color-mix(in srgb, var(--color-bg) 95%, white)' }}>
         <div className="max-w-7xl mx-auto px-4 sm:px-6 lg:px-8">
           <div className="flex justify-between items-end mb-12">
             <div>
               <h2 className="text-3xl md:text-4xl font-bold mb-2 text-[var(--color-text)]">Client Stories</h2>
               <p className="text-[var(--color-muted)]">Don't just take our word for it.</p>
-=======
-      <section
-        id="reviews"
-        className="py-24"
-        style={{
-          backgroundColor: "color-mix(in srgb, var(--color-bg) 95%, white)",
-        }}
-      >
-        <div className="max-w-7xl mx-auto px-4 sm:px-6 lg:px-8">
-          <div className="flex justify-between items-end mb-12">
-            <div>
-              <h2 className="text-3xl md:text-4xl font-bold mb-2 text-[var(--color-text)]">
-                Client Stories
-              </h2>
-              <p className="text-[var(--color-muted)]">
-                Don't just take our word for it.
-              </p>
->>>>>>> effd631e
             </div>
             <div className="hidden md:flex gap-2">
+              <button className="w-10 h-10 rounded-full border border-white/10 flex items-center justify-center hover:bg-white/10 transition-colors text-[var(--color-text)]">
               <button className="w-10 h-10 rounded-full border border-white/10 flex items-center justify-center hover:bg-white/10 transition-colors text-[var(--color-text)]">
                 <ArrowRight className="w-5 h-5 rotate-180" />
               </button>
               <button
                 className="w-10 h-10 rounded-full flex items-center justify-center transition-colors text-white"
-<<<<<<< HEAD
                 style={{ backgroundColor: 'var(--color-primary)' }}
-=======
-                style={{ backgroundColor: "var(--color-primary)" }}
->>>>>>> effd631e
               >
                 <ArrowRight className="w-5 h-5" />
               </button>
@@ -706,7 +482,6 @@
               <div
                 key={i}
                 className="p-8 rounded-2xl border border-white/5 hover:border-white/10 transition-colors"
-<<<<<<< HEAD
                 style={{ backgroundColor: 'color-mix(in srgb, var(--color-bg) 90%, white)' }}
               >
                 <div className="flex gap-1 mb-6">
@@ -715,24 +490,6 @@
                   ))}
                 </div>
                 <p className="text-[var(--color-muted)] mb-6 leading-relaxed">"{t.comment}"</p>
-=======
-                style={{
-                  backgroundColor:
-                    "color-mix(in srgb, var(--color-bg) 90%, white)",
-                }}
-              >
-                <div className="flex gap-1 mb-6">
-                  {[...Array(5)].map((_, i) => (
-                    <Star
-                      key={i}
-                      className="w-4 h-4 text-[var(--color-primary)] fill-current"
-                    />
-                  ))}
-                </div>
-                <p className="text-[var(--color-muted)] mb-6 leading-relaxed">
-                  "{t.comment}"
-                </p>
->>>>>>> effd631e
                 <div className="flex items-center gap-4">
                   <div className="w-10 h-10 rounded-full bg-gray-700 overflow-hidden">
                     <img
@@ -742,17 +499,8 @@
                     />
                   </div>
                   <div>
-<<<<<<< HEAD
                     <p className="font-bold text-sm text-[var(--color-text)]">{t.name}</p>
                     <p className="text-xs text-[var(--color-muted)]">{t.role}</p>
-=======
-                    <p className="font-bold text-sm text-[var(--color-text)]">
-                      {t.name}
-                    </p>
-                    <p className="text-xs text-[var(--color-muted)]">
-                      {t.role}
-                    </p>
->>>>>>> effd631e
                   </div>
                 </div>
                 <div className="p-6 relative">
@@ -779,27 +527,14 @@
         <div className="max-w-7xl mx-auto px-4 sm:px-6 lg:px-8 relative z-10">
           <div
             className="rounded-3xl p-8 md:p-16 relative overflow-hidden"
-<<<<<<< HEAD
             style={{ backgroundColor: 'var(--color-primary)' }}
-=======
-            style={{ backgroundColor: "var(--color-primary)" }}
->>>>>>> effd631e
           >
             <div className="absolute top-0 right-0 w-full h-full bg-[url('/noise.png')] opacity-10 mix-blend-overlay"></div>
             <div className="grid md:grid-cols-2 gap-12 items-center">
               <div className="text-white space-y-6">
-<<<<<<< HEAD
                 <h2 className="text-3xl md:text-5xl font-bold">Get the TPX App</h2>
                 <p className="text-white/80 text-lg max-w-md">
                   Book appointments, track your loyalty points, and get exclusive offers right from your phone.
-=======
-                <h2 className="text-3xl md:text-5xl font-bold">
-                  Get the TPX App
-                </h2>
-                <p className="text-white/80 text-lg max-w-md">
-                  Book appointments, track your loyalty points, and get
-                  exclusive offers right from your phone.
->>>>>>> effd631e
                 </p>
                 <div className="flex flex-wrap gap-4 pt-4">
                   <button className="flex items-center gap-3 bg-black text-white px-6 py-3 rounded-xl hover:bg-gray-900 transition-colors">
@@ -840,6 +575,7 @@
 
       {/* Footer */}
       <footer className="bg-[var(--color-bg)] border-t border-white/10 pt-20 pb-10">
+      <footer className="bg-[var(--color-bg)] border-t border-white/10 pt-20 pb-10">
         <div className="max-w-7xl mx-auto px-4 sm:px-6 lg:px-8">
           <div className="grid md:grid-cols-4 gap-12 mb-16">
             <div className="space-y-6">
@@ -851,80 +587,25 @@
                   alt="Logo"
                   className="w-8 h-8 object-contain"
                 />
-<<<<<<< HEAD
                 <span className="text-xl font-bold text-[var(--color-text)]">{branding?.display_name || 'TipunoX'}</span>
               </div>
               <p className="text-[var(--color-muted)] text-sm leading-relaxed">
                 Premium grooming experiences for the modern gentleman. Elevating style, one cut at a time.
-=======
-                <span className="text-xl font-bold text-[var(--color-text)]">
-                  {branding?.display_name || "TipunoX"}
-                </span>
-              </div>
-              <p className="text-[var(--color-muted)] text-sm leading-relaxed">
-                Premium grooming experiences for the modern gentleman. Elevating
-                style, one cut at a time.
->>>>>>> effd631e
               </p>
             </div>
 
             <div>
-<<<<<<< HEAD
               <h4 className="font-bold mb-6 text-[var(--color-text)]">Quick Links</h4>
               <ul className="space-y-4 text-sm text-[var(--color-muted)]">
                 <li><a href="#" className="hover:text-[var(--color-primary)] transition-colors">Home</a></li>
                 <li><a href="#services" className="hover:text-[var(--color-primary)] transition-colors">Services</a></li>
                 <li><a href="#about" className="hover:text-[var(--color-primary)] transition-colors">About Us</a></li>
                 <li><a href="#reviews" className="hover:text-[var(--color-primary)] transition-colors">Reviews</a></li>
-=======
-              <h4 className="font-bold mb-6 text-[var(--color-text)]">
-                Quick Links
-              </h4>
-              <ul className="space-y-4 text-sm text-[var(--color-muted)]">
-                <li>
-                  <a
-                    href="#"
-                    className="hover:text-[var(--color-primary)] transition-colors"
-                  >
-                    Home
-                  </a>
-                </li>
-                <li>
-                  <a
-                    href="#services"
-                    className="hover:text-[var(--color-primary)] transition-colors"
-                  >
-                    Services
-                  </a>
-                </li>
-                <li>
-                  <a
-                    href="#about"
-                    className="hover:text-[var(--color-primary)] transition-colors"
-                  >
-                    About Us
-                  </a>
-                </li>
-                <li>
-                  <a
-                    href="#reviews"
-                    className="hover:text-[var(--color-primary)] transition-colors"
-                  >
-                    Reviews
-                  </a>
-                </li>
->>>>>>> effd631e
               </ul>
             </div>
 
             <div>
-<<<<<<< HEAD
               <h4 className="font-bold mb-6 text-[var(--color-text)]">Contact</h4>
-=======
-              <h4 className="font-bold mb-6 text-[var(--color-text)]">
-                Contact
-              </h4>
->>>>>>> effd631e
               <ul className="space-y-4 text-sm text-[var(--color-muted)]">
                 <li className="flex items-center gap-3">
                   <MapPin className="w-4 h-4" />
@@ -942,30 +623,18 @@
             </div>
 
             <div>
-<<<<<<< HEAD
               <h4 className="font-bold mb-6 text-[var(--color-text)]">Newsletter</h4>
               <p className="text-[var(--color-muted)] text-sm mb-4">Subscribe for updates and exclusive offers.</p>
-=======
-              <h4 className="font-bold mb-6 text-[var(--color-text)]">
-                Newsletter
-              </h4>
-              <p className="text-[var(--color-muted)] text-sm mb-4">
-                Subscribe for updates and exclusive offers.
-              </p>
->>>>>>> effd631e
               <div className="flex gap-2">
                 <input
                   type="email"
                   placeholder="Enter your email"
                   className="bg-white/5 border border-white/10 rounded-lg px-4 py-2 text-sm w-full focus:outline-none focus:border-[var(--color-primary)] text-[var(--color-text)] placeholder-[var(--color-muted)]"
+                  className="bg-white/5 border border-white/10 rounded-lg px-4 py-2 text-sm w-full focus:outline-none focus:border-[var(--color-primary)] text-[var(--color-text)] placeholder-[var(--color-muted)]"
                 />
                 <button
                   className="p-2 rounded-lg transition-colors text-white"
-<<<<<<< HEAD
                   style={{ backgroundColor: 'var(--color-primary)' }}
-=======
-                  style={{ backgroundColor: "var(--color-primary)" }}
->>>>>>> effd631e
                 >
                   <ArrowRight className="w-4 h-4" />
                 </button>
@@ -974,29 +643,10 @@
           </div>
 
           <div className="border-t border-white/10 pt-8 flex flex-col md:flex-row justify-between items-center gap-4">
-<<<<<<< HEAD
             <p className="text-[var(--color-muted)] text-sm">© 2024 TPX Barbershop. All rights reserved.</p>
             <div className="flex gap-6 text-sm text-[var(--color-muted)]">
               <a href="#" className="hover:text-[var(--color-text)] transition-colors">Privacy Policy</a>
               <a href="#" className="hover:text-[var(--color-text)] transition-colors">Terms of Service</a>
-=======
-            <p className="text-[var(--color-muted)] text-sm">
-              © 2024 Barbershop. All rights reserved.
-            </p>
-            <div className="flex gap-6 text-sm text-[var(--color-muted)]">
-              <a
-                href="#"
-                className="hover:text-[var(--color-text)] transition-colors"
-              >
-                Privacy Policy
-              </a>
-              <a
-                href="#"
-                className="hover:text-[var(--color-text)] transition-colors"
-              >
-                Terms of Service
-              </a>
->>>>>>> effd631e
             </div>
           </div>
         </div>
