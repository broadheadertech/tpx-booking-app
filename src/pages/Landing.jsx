--- conflicted
+++ resolved
@@ -19,11 +19,7 @@
   ChevronRight,
   Map,
   Sparkles,
-<<<<<<< HEAD
   ChevronDown
-=======
-  ChevronDown,
->>>>>>> 9a79237d
 } from "lucide-react";
 import { useQuery } from "convex/react";
 import { api } from "../../convex/_generated/api";
@@ -41,11 +37,7 @@
   // Fetch active services and branches from Convex
   const services = useQuery(api.services.services.getActiveServices);
   const branches = useQuery(api.services.branches.getActiveBranches);
-<<<<<<< HEAD
   
-=======
-
->>>>>>> 9a79237d
   const loadingServices = services === undefined;
   const loadingBranches = branches === undefined;
 
@@ -106,18 +98,9 @@
         <div className="pt-32 max-w-7xl mx-auto px-4 sm:px-6 lg:px-8">
           <Skeleton className="w-full h-[400px] rounded-2xl mb-12 bg-gray-800" />
           <div className="grid md:grid-cols-4 gap-6">
-<<<<<<< HEAD
              {[...Array(4)].map((_, i) => (
                <Skeleton key={i} className="w-full h-64 rounded-xl bg-gray-800" />
              ))}
-=======
-            {[...Array(4)].map((_, i) => (
-              <Skeleton
-                key={i}
-                className="w-full h-64 rounded-xl bg-gray-800"
-              />
-            ))}
->>>>>>> 9a79237d
           </div>
         </div>
       </div>
@@ -164,11 +147,7 @@
               )}
               <div>
                 <h1 className="text-xl font-bold tracking-tight leading-none text-white">
-<<<<<<< HEAD
-                  {branding?.display_name || "Tipuno X"}
-=======
                   {branding?.display_name || "Title"}
->>>>>>> 9a79237d
                 </h1>
                 <p className="text-[10px] font-medium tracking-[0.2em] uppercase mt-1 text-gray-400">
                   Premium Grooming
@@ -178,25 +157,9 @@
 
             {/* Desktop Menu */}
             <div className="hidden md:flex items-center gap-8">
-<<<<<<< HEAD
               <a href="#" className="text-sm font-medium text-gray-300 hover:text-white transition-colors">For Business</a>
               <a href="#" className="text-sm font-medium text-gray-300 hover:text-white transition-colors">Help</a>
               
-=======
-              <a
-                href="#"
-                className="text-sm font-medium text-gray-300 hover:text-white transition-colors"
-              >
-                For Business
-              </a>
-              <a
-                href="#"
-                className="text-sm font-medium text-gray-300 hover:text-white transition-colors"
-              >
-                Help
-              </a>
-
->>>>>>> 9a79237d
               <div className="flex items-center gap-4 pl-4 border-l border-white/10">
                 <button
                   onClick={() => navigate("/auth/login")}
@@ -226,43 +189,12 @@
         {/* Mobile Menu Overlay */}
         {mobileMenuOpen && (
           <div className="absolute top-full left-0 right-0 bg-gray-900 border-b border-white/10 p-4 md:hidden flex flex-col gap-4 shadow-2xl">
-<<<<<<< HEAD
             <a href="#services" className="text-lg font-medium text-gray-300 py-2">Services</a>
             <a href="#about" className="text-lg font-medium text-gray-300 py-2">About</a>
             <a href="#reviews" className="text-lg font-medium text-gray-300 py-2">Reviews</a>
             <hr className="border-white/10" />
             <button onClick={() => navigate("/auth/login")} className="text-left text-lg font-medium text-white py-2">Log In</button>
             <button onClick={() => navigate("/guest/booking")} className="w-full py-3 rounded-xl bg-[var(--color-primary)] text-white font-bold">Book Now</button>
-=======
-            <a
-              href="#services"
-              className="text-lg font-medium text-gray-300 py-2"
-            >
-              Services
-            </a>
-            <a href="#about" className="text-lg font-medium text-gray-300 py-2">
-              About
-            </a>
-            <a
-              href="#reviews"
-              className="text-lg font-medium text-gray-300 py-2"
-            >
-              Reviews
-            </a>
-            <hr className="border-white/10" />
-            <button
-              onClick={() => navigate("/auth/login")}
-              className="text-left text-lg font-medium text-white py-2"
-            >
-              Log In
-            </button>
-            <button
-              onClick={() => navigate("/guest/booking")}
-              className="w-full py-3 rounded-xl bg-[var(--color-primary)] text-white font-bold"
-            >
-              Book Now
-            </button>
->>>>>>> 9a79237d
           </div>
         )}
       </nav>
@@ -272,11 +204,7 @@
         {/* Background with overlay */}
         <div className="absolute inset-0 z-0">
           <img
-<<<<<<< HEAD
             src={branding?.hero_image_url || "/landing/2.webp"}
-=======
-            src="/landing/2.webp"
->>>>>>> 9a79237d
             alt="Background"
             className="w-full h-full object-cover opacity-50"
           />
@@ -286,14 +214,6 @@
         <div className="relative z-10 max-w-7xl mx-auto px-4 sm:px-6 lg:px-8">
           <div className="max-w-2xl">
             <h1 className="text-4xl sm:text-6xl font-bold text-white mb-6 leading-tight">
-<<<<<<< HEAD
-              Book local <br/>
-              <span className="text-[var(--color-primary)]">beauty & wellness</span> <br/>
-              services
-            </h1>
-            <p className="text-lg text-gray-400 mb-8 max-w-lg">
-              Discover and book the best barbers, salons, and spas in your area. Instant confirmation, no phone calls required.
-=======
               Refine Your <br />
               <span className="text-[var(--color-primary)]">
                 Signature Look
@@ -302,7 +222,6 @@
             <p className="text-lg text-gray-400 mb-8 max-w-lg">
               Experience the pinnacle of grooming. Where traditional
               barbering meets modern luxury.{" "}
->>>>>>> 9a79237d
             </p>
 
             {/* Search Box */}
@@ -317,30 +236,17 @@
                   className={`w-full h-14 pl-12 pr-10 bg-transparent rounded-xl focus:bg-white/5 outline-none font-medium transition-colors appearance-none cursor-pointer [&>option]:bg-black [&>option]:text-white ${selectedService === "" ? "text-gray-400" : "text-white"}`}
                 >
                   <option value="">Book your services...</option>
-<<<<<<< HEAD
                   {services?.map(service => (
                     <option key={service._id} value={service._id}>{service.name}</option>
-=======
-                  {services?.map((service) => (
-                    <option key={service._id} value={service._id}>
-                      {service.name}
-                    </option>
->>>>>>> 9a79237d
                   ))}
                 </select>
                 <div className="absolute right-4 top-1/2 -translate-y-1/2 text-gray-400 pointer-events-none">
                   <ChevronDown className="w-4 h-4" />
                 </div>
               </div>
-<<<<<<< HEAD
               
               <div className="w-px h-10 bg-white/10 my-auto hidden md:block"></div>
               
-=======
-
-              <div className="w-px h-10 bg-white/10 my-auto hidden md:block"></div>
-
->>>>>>> 9a79237d
               <div className="flex-1 relative group">
                 <div className="absolute left-4 top-1/2 -translate-y-1/2 text-gray-400 pointer-events-none group-focus-within:text-[var(--color-primary)] transition-colors">
                   <MapPin className="w-5 h-5" />
@@ -351,22 +257,14 @@
                   className={`w-full h-14 pl-12 pr-10 bg-transparent rounded-xl focus:bg-white/5 outline-none font-medium transition-colors appearance-none cursor-pointer [&>option]:bg-black [&>option]:text-white ${selectedBranch === "" ? "text-gray-400" : "text-white"}`}
                 >
                   <option value="">Select branch...</option>
-<<<<<<< HEAD
                   {branches?.map(branch => (
                     <option key={branch._id} value={branch._id}>{branch.name}</option>
-=======
-                  {branches?.map((branch) => (
-                    <option key={branch._id} value={branch._id}>
-                      {branch.name}
-                    </option>
->>>>>>> 9a79237d
                   ))}
                 </select>
                 <div className="absolute right-4 top-1/2 -translate-y-1/2 text-gray-400 pointer-events-none">
                   <ChevronDown className="w-4 h-4" />
                 </div>
               </div>
-<<<<<<< HEAD
               
               <button 
                 onClick={() => navigate('/guest/booking')}
@@ -404,35 +302,10 @@
                 <span className="font-semibold text-gray-300 group-hover:text-white">{category.name}</span>
               </div>
             ))}
-=======
-
-              <button
-                onClick={() => navigate("/guest/booking")}
-                className="bg-[var(--color-primary)] hover:bg-[var(--color-accent)] text-white h-14 px-8 rounded-xl font-bold transition-colors shadow-lg shadow-[var(--color-primary)]/20"
-              >
-                Search
-              </button>
-            </div>
-
-            <div className="mt-6 flex flex-wrap gap-3">
-              <span className="text-sm text-gray-500 font-medium">
-                Popular:
-              </span>
-              {["Haircut", "Massage", "Skin Fade", "Beard Trim"].map((tag) => (
-                <button
-                  key={tag}
-                  className="text-sm text-gray-400 hover:text-white bg-white/5 hover:bg-white/10 px-3 py-1 rounded-full transition-colors border border-white/5 hover:border-white/20"
-                >
-                  {tag}
-                </button>
-              ))}
-            </div>
->>>>>>> 9a79237d
           </div>
         </div>
       </section>
 
-<<<<<<< HEAD
       {/* Recommended Section */}
       <section className="py-20 bg-[#050505]">
         <div className="max-w-7xl mx-auto px-4 sm:px-6 lg:px-8">
@@ -489,22 +362,6 @@
                       Book
                     </button>
                   </div>
-=======
-      {/* Categories Section */}
-      <section className="py-12 border-b border-white/5 bg-black">
-        <div className="max-w-7xl mx-auto px-4 sm:px-6 lg:px-8">
-          <h2 className="text-xl font-bold text-white mb-8">
-            Browse by category
-          </h2>
-          <div className="grid grid-cols-2 md:grid-cols-3 lg:grid-cols-6 gap-4">
-            {categories.map((category, index) => (
-              <div
-                key={index}
-                className="group cursor-pointer p-4 rounded-xl border border-white/10 bg-white/5 hover:bg-white/10 hover:border-[var(--color-primary)]/30 transition-all duration-300 flex flex-col items-center gap-3 text-center"
-              >
-                <div className="w-12 h-12 rounded-full bg-white/5 border border-white/10 flex items-center justify-center text-gray-400 group-hover:text-[var(--color-primary)] group-hover:border-[var(--color-primary)] transition-colors">
-                  <category.icon className="w-6 h-6" />
->>>>>>> 9a79237d
                 </div>
                 <span className="font-semibold text-gray-300 group-hover:text-white">
                   {category.name}
@@ -527,92 +384,6 @@
         </div>
       </section>
 
-<<<<<<< HEAD
-=======
-      {/* Recommended Section */}
-      <section className="py-20 bg-[#050505]">
-        <div className="max-w-7xl mx-auto px-4 sm:px-6 lg:px-8">
-          <div className="flex justify-between items-end mb-10">
-            <div>
-              <h2 className="text-3xl font-bold text-white">
-                Recommended for you
-              </h2>
-              <p className="text-gray-500 mt-2">
-                Top rated services in your area
-              </p>
-            </div>
-            <button
-              onClick={() => navigate("/guest/booking")}
-              className="hidden md:flex items-center gap-2 text-[var(--color-primary)] font-bold hover:brightness-110 transition-all"
-            >
-              View all <ArrowRight className="w-4 h-4" />
-            </button>
-          </div>
-
-          <div className="grid md:grid-cols-2 lg:grid-cols-4 gap-6">
-            {recommendedServices.map((service, index) => (
-              <div
-                key={index}
-                className="bg-gray-900 rounded-2xl overflow-hidden border border-white/5 hover:border-[var(--color-primary)]/30 hover:shadow-xl hover:shadow-[var(--color-primary)]/5 transition-all duration-300 cursor-pointer group"
-                onClick={() => navigate("/guest/booking")}
-              >
-                <div className="relative aspect-[4/3] overflow-hidden bg-gray-800">
-                  <img
-                    src={service.image || "/landing/2.webp"}
-                    alt={service.name}
-                    className="w-full h-full object-cover transition-transform duration-700 group-hover:scale-105"
-                  />
-                  <div className="absolute top-3 left-3 bg-black/70 backdrop-blur-sm px-2 py-1 rounded-md text-xs font-bold text-white border border-white/10">
-                    {service.category || "Service"}
-                  </div>
-                </div>
-                <div className="p-5">
-                  <h3 className="font-bold text-lg text-white mb-1 group-hover:text-[var(--color-primary)] transition-colors">
-                    {service.name}
-                  </h3>
-                  <p className="text-gray-400 text-sm mb-3 flex items-center gap-1 line-clamp-1">
-                    {service.description}
-                  </p>
-
-                  <div className="flex items-center gap-2 mb-4">
-                    <div className="flex items-center gap-1 bg-[var(--color-primary)]/10 px-2 py-0.5 rounded text-[var(--color-primary)] text-xs font-bold border border-[var(--color-primary)]/20">
-                      <span className="font-black">5.0</span>
-                      <Star className="w-3 h-3 fill-current" />
-                    </div>
-                    <span className="text-xs text-gray-500">(25+ reviews)</span>
-                  </div>
-
-                  <div className="pt-4 border-t border-white/5 flex items-center justify-between">
-                    <div>
-                      <p className="text-xs text-gray-500 uppercase font-bold">
-                        Price
-                      </p>
-                      <p className="font-bold text-white">₱{service.price}</p>
-                    </div>
-                    <button className="px-4 py-2 rounded-lg bg-white text-black text-sm font-bold hover:bg-[var(--color-primary)] hover:text-white transition-colors">
-                      Book
-                    </button>
-                  </div>
-                </div>
-              </div>
-            ))}
-            {recommendedServices.length === 0 && !loadingServices && (
-              <div className="col-span-full text-center py-10 text-gray-500">
-                No services found.
-              </div>
-            )}
-          </div>
-
-          <button
-            onClick={() => navigate("/guest/booking")}
-            className="md:hidden w-full mt-8 py-3 rounded-xl border border-white/10 bg-white/5 text-white font-bold hover:bg-white/10 transition-colors flex items-center justify-center gap-2"
-          >
-            View all services <ArrowRight className="w-4 h-4" />
-          </button>
-        </div>
-      </section>
-
->>>>>>> 9a79237d
       {/* Why Choose Us - Dark Style */}
       <section className="py-20 bg-black border-y border-white/5">
         <div className="max-w-7xl mx-auto px-4 sm:px-6 lg:px-8">
@@ -640,51 +411,21 @@
                 Why {branding?.display_name || "Tipuno X"} is the best choice
               </h2>
               <p className="text-gray-400 text-lg mb-8 leading-relaxed">
-<<<<<<< HEAD
                 We combine traditional barbering techniques with modern styling to create a unique experience. Our platform makes booking easier than ever.
-=======
-                We combine traditional barbering techniques with modern styling
-                to create a unique experience. Our platform makes booking easier
-                than ever.
->>>>>>> 9a79237d
               </p>
 
               <div className="space-y-6">
                 {[
-<<<<<<< HEAD
                   { title: "Expert Barbers", desc: "Highly trained professionals", icon: Users },
                   { title: "Easy Booking", desc: "Book in seconds, 24/7", icon: Clock },
                   { title: "Hygienic Safe", desc: "Top-tier sterilization", icon: Shield }
-=======
-                  {
-                    title: "Expert Barbers",
-                    desc: "Highly trained professionals",
-                    icon: Users,
-                  },
-                  {
-                    title: "Easy Booking",
-                    desc: "Book in seconds, 24/7",
-                    icon: Clock,
-                  },
-                  {
-                    title: "Hygienic Safe",
-                    desc: "Top-tier sterilization",
-                    icon: Shield,
-                  },
->>>>>>> 9a79237d
                 ].map((feature, index) => (
                   <div key={index} className="flex gap-4">
                     <div className="w-12 h-12 rounded-xl bg-[var(--color-primary)]/10 flex items-center justify-center flex-shrink-0 text-[var(--color-primary)] border border-[var(--color-primary)]/20">
                       <feature.icon className="w-6 h-6" />
                     </div>
                     <div>
-<<<<<<< HEAD
                       <h3 className="text-lg font-bold mb-1 text-white">{feature.title}</h3>
-=======
-                      <h3 className="text-lg font-bold mb-1 text-white">
-                        {feature.title}
-                      </h3>
->>>>>>> 9a79237d
                       <p className="text-gray-500 text-sm">{feature.desc}</p>
                     </div>
                   </div>
@@ -765,65 +506,20 @@
                 ) : (
                   <Scissors className="w-6 h-6 text-[var(--color-primary)]" />
                 )}
-<<<<<<< HEAD
                 <span className="text-xl font-bold text-white">{branding?.display_name || "Tipuno X"}</span>
               </div>
               <p className="text-gray-500 text-sm leading-relaxed">
                 Premium grooming experiences for the modern gentleman. Elevating style, one cut at a time.
-=======
-                <span className="text-xl font-bold text-white">
-                  {branding?.display_name || "Tipuno X"}
-                </span>
-              </div>
-              <p className="text-gray-500 text-sm leading-relaxed">
-                Premium grooming experiences for the modern gentleman. Elevating
-                style, one cut at a time.
->>>>>>> 9a79237d
               </p>
             </div>
 
             <div>
               <h4 className="font-bold mb-6 text-white">Quick Links</h4>
               <ul className="space-y-4 text-sm text-gray-500">
-<<<<<<< HEAD
                 <li><a href="#" className="hover:text-[var(--color-primary)] transition-colors">Home</a></li>
                 <li><a href="#services" className="hover:text-[var(--color-primary)] transition-colors">Services</a></li>
                 <li><a href="#about" className="hover:text-[var(--color-primary)] transition-colors">About Us</a></li>
                 <li><a href="#reviews" className="hover:text-[var(--color-primary)] transition-colors">Reviews</a></li>
-=======
-                <li>
-                  <a
-                    href="#"
-                    className="hover:text-[var(--color-primary)] transition-colors"
-                  >
-                    Home
-                  </a>
-                </li>
-                <li>
-                  <a
-                    href="#services"
-                    className="hover:text-[var(--color-primary)] transition-colors"
-                  >
-                    Services
-                  </a>
-                </li>
-                <li>
-                  <a
-                    href="#about"
-                    className="hover:text-[var(--color-primary)] transition-colors"
-                  >
-                    About Us
-                  </a>
-                </li>
-                <li>
-                  <a
-                    href="#reviews"
-                    className="hover:text-[var(--color-primary)] transition-colors"
-                  >
-                    Reviews
-                  </a>
-                </li>
->>>>>>> 9a79237d
               </ul>
             </div>
 
@@ -847,26 +543,16 @@
 
             <div>
               <h4 className="font-bold mb-6 text-white">Newsletter</h4>
-<<<<<<< HEAD
               <p className="text-gray-500 text-sm mb-4">Subscribe for updates and exclusive offers.</p>
-=======
-              <p className="text-gray-500 text-sm mb-4">
-                Subscribe for updates and exclusive offers.
-              </p>
->>>>>>> 9a79237d
               <div className="flex gap-2">
                 <input
                   type="email"
                   placeholder="Enter your email"
                   className="bg-white/5 border border-white/10 rounded-lg px-4 py-2 text-sm w-full focus:outline-none focus:border-[var(--color-primary)] text-white placeholder-gray-500"
                 />
-<<<<<<< HEAD
                 <button
                   className="p-2 rounded-lg transition-colors text-white bg-[var(--color-primary)] hover:bg-[var(--color-accent)]"
                 >
-=======
-                <button className="p-2 rounded-lg transition-colors text-white bg-[var(--color-primary)] hover:bg-[var(--color-accent)]">
->>>>>>> 9a79237d
                   <ArrowRight className="w-4 h-4" />
                 </button>
               </div>
@@ -874,24 +560,10 @@
           </div>
 
           <div className="border-t border-white/10 pt-8 flex flex-col md:flex-row justify-between items-center gap-4">
-<<<<<<< HEAD
             <p className="text-gray-500 text-sm">© 2024 {branding?.display_name || "Tipuno X"}. All rights reserved.</p>
             <div className="flex gap-6 text-sm text-gray-500">
               <a href="#" className="hover:text-white transition-colors">Privacy Policy</a>
               <a href="#" className="hover:text-white transition-colors">Terms of Service</a>
-=======
-            <p className="text-gray-500 text-sm">
-              © 2024 {branding?.display_name || "Tipuno X"}. All rights
-              reserved.
-            </p>
-            <div className="flex gap-6 text-sm text-gray-500">
-              <a href="#" className="hover:text-white transition-colors">
-                Privacy Policy
-              </a>
-              <a href="#" className="hover:text-white transition-colors">
-                Terms of Service
-              </a>
->>>>>>> 9a79237d
             </div>
           </div>
         </div>
