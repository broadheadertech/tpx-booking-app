import React, { useState, useEffect } from "react";
import { useNavigate } from "react-router-dom";
import {
  Calendar,
  Scissors,
  Star,
  MapPin,
  Phone,
  Clock,
  Users,
  Award,
  Shield,
  ArrowRight,
  Menu,
  X,
  Smartphone,
  Download,
  Search,
  ChevronRight,
  Map,
  Sparkles,
  ChevronDown
} from "lucide-react";
import { useQuery } from "convex/react";
import { api } from "../../convex/_generated/api";
import { useBranding } from "../context/BrandingContext";
import Skeleton from "../components/common/Skeleton";

const Landing = () => {
  const navigate = useNavigate();
  const { branding, loading: brandingLoading } = useBranding();
  const [isScrolled, setIsScrolled] = useState(false);
  const [mobileMenuOpen, setMobileMenuOpen] = useState(false);
  const [selectedBranch, setSelectedBranch] = useState("");
  const [selectedService, setSelectedService] = useState("");

  // Fetch active services and branches from Convex
  const services = useQuery(api.services.services.getActiveServices);
  const branches = useQuery(api.services.branches.getActiveBranches);
  
  const loadingServices = services === undefined;
  const loadingBranches = branches === undefined;

  useEffect(() => {
    const handleScroll = () => {
      setIsScrolled(window.scrollY > 20);
    };
    window.addEventListener("scroll", handleScroll);
    return () => window.removeEventListener("scroll", handleScroll);
  }, []);

  const testimonials = [
    {
      name: "Miguel Santos",
      role: "Regular Client",
      comment: "The attention to detail is unmatched. I've never had a barber take this much care with my fade.",
      rating: 5,
      image: "https://i.pravatar.cc/150?u=miguel",
    },
    {
      name: "Carlos Rivera",
      role: "Business Owner",
      comment: "Perfect for my busy schedule. Booking is seamless and they always run on time.",
      rating: 5,
      image: "https://i.pravatar.cc/150?u=carlos",
    },
    {
      name: "David Chen",
      role: "Software Engineer",
      comment: "The ambiance is amazing. It's not just a haircut, it's a relaxing break from my day.",
      rating: 5,
      image: "https://i.pravatar.cc/150?u=david",
    },
  ];

  if (brandingLoading || loadingServices || loadingBranches) {
    return (
      <div className="min-h-screen bg-black text-white">
        <nav className="fixed top-0 left-0 right-0 z-50 py-6 bg-black border-b border-white/10">
          <div className="max-w-7xl mx-auto px-4 sm:px-6 lg:px-8 flex justify-between items-center">
            <Skeleton className="w-32 h-10" />
            <div className="hidden md:flex gap-8">
              <Skeleton className="w-20 h-6" />
              <Skeleton className="w-20 h-6" />
              <Skeleton className="w-20 h-6" />
            </div>
          </div>
        </nav>
        <div className="pt-32 max-w-7xl mx-auto px-4 sm:px-6 lg:px-8">
          <Skeleton className="w-full h-[400px] rounded-2xl mb-12 bg-gray-800" />
          <div className="grid md:grid-cols-4 gap-6">
             {[...Array(4)].map((_, i) => (
               <Skeleton key={i} className="w-full h-64 rounded-xl bg-gray-800" />
             ))}
          </div>
        </div>
      </div>
    );
  }

  // Filter top 4 services for recommended section
  const recommendedServices = services ? services.slice(0, 4) : [];

  return (
    <div className="min-h-screen bg-black text-gray-100 font-sans selection:bg-[var(--color-primary)]/30">
      <style>{`
        :root {
          --color-bg: #000000;
          --color-text: #ffffff;
        }
      `}</style>

      {/* Navigation */}
      <nav
        className={`fixed top-0 left-0 right-0 z-50 transition-all duration-300 ${
          isScrolled
            ? "bg-black/80 backdrop-blur-md border-b border-white/10 py-4"
            : "bg-transparent py-6"
        }`}
      >
        <div className="max-w-7xl mx-auto px-4 sm:px-6 lg:px-8">
          <div className="flex justify-between items-center">
            {/* Logo */}
            <div
              className="flex items-center gap-3 cursor-pointer"
              onClick={() => navigate("/")}
            >
              {branding?.logo_light_url ? (
                <img
                  src={branding.logo_light_url}
                  alt="Logo"
                  className="w-10 h-10 object-contain"
                />
              ) : (
                <div className="w-10 h-10 bg-[var(--color-primary)] rounded-lg flex items-center justify-center shadow-lg shadow-[var(--color-primary)]/20">
                  <Scissors className="w-6 h-6 text-white" />
                </div>
              )}
              <div>
                <h1 className="text-xl font-bold tracking-tight leading-none text-white">
                  {branding?.display_name || "Title"}
                </h1>
                <p className="text-[10px] font-medium tracking-[0.2em] uppercase mt-1 text-gray-400">
                  Premium Grooming
                </p>
              </div>
            </div>

            {/* Desktop Menu */}
            <div className="hidden md:flex items-center gap-8">
              <a href="#" className="text-sm font-medium text-gray-300 hover:text-white transition-colors">For Business</a>
              <a href="#" className="text-sm font-medium text-gray-300 hover:text-white transition-colors">Help</a>
              
              <div className="flex items-center gap-4 pl-4 border-l border-white/10">
                <button
                  onClick={() => navigate("/auth/login")}
                  className="text-sm font-bold text-white hover:text-[var(--color-primary)] transition-colors"
                >
                  Log In
                </button>
                <button
                  onClick={() => navigate("/guest/booking")}
                  className="px-5 py-2.5 rounded-full text-sm font-bold transition-all active:scale-95 shadow-lg bg-[var(--color-primary)] text-white hover:brightness-110"
                >
                  Book Now
                </button>
              </div>
            </div>

            {/* Mobile Menu Button */}
            <button
              className="md:hidden p-2 text-white"
              onClick={() => setMobileMenuOpen(!mobileMenuOpen)}
            >
              {mobileMenuOpen ? <X /> : <Menu />}
            </button>
          </div>
        </div>

        {/* Mobile Menu Overlay */}
        {mobileMenuOpen && (
          <div className="absolute top-full left-0 right-0 bg-gray-900 border-b border-white/10 p-4 md:hidden flex flex-col gap-4 shadow-2xl">
            <a href="#services" className="text-lg font-medium text-gray-300 py-2">Services</a>
            <a href="#about" className="text-lg font-medium text-gray-300 py-2">About</a>
            <a href="#reviews" className="text-lg font-medium text-gray-300 py-2">Reviews</a>
            <hr className="border-white/10" />
            <button onClick={() => navigate("/auth/login")} className="text-left text-lg font-medium text-white py-2">Log In</button>
            <button onClick={() => navigate("/guest/booking")} className="w-full py-3 rounded-xl bg-[var(--color-primary)] text-white font-bold">Book Now</button>
          </div>
        )}
      </nav>

      {/* Hero Section */}
      <section className="relative pt-32 pb-20 lg:pt-48 lg:pb-32 overflow-hidden">
        {/* Background with overlay */}
        <div className="absolute inset-0 z-0">
          <img
            src={branding?.hero_image_url || "/landing/2.webp"}
            alt="Background"
            className="w-full h-full object-cover opacity-50"
          />
          <div className="absolute inset-0 bg-gradient-to-t from-black via-black/80 to-transparent"></div>
        </div>

        <div className="relative z-10 max-w-7xl mx-auto px-4 sm:px-6 lg:px-8">
          <div className="max-w-2xl">
            <h1 className="text-4xl sm:text-6xl font-bold text-white mb-6 leading-tight">
              Refine Your <br />
              <span className="text-[var(--color-primary)]">
                Signature Look
              </span>
            </h1>
            <p className="text-lg text-gray-400 mb-8 max-w-lg">
              Experience the pinnacle of grooming. Where traditional
              barbering meets modern luxury.{" "}
            </p>

            {/* Search Box */}
            <div className="bg-white/10 backdrop-blur-md p-2 rounded-2xl border border-white/10 flex flex-col md:flex-row gap-2">
              <div className="flex-1 relative group">
                <div className="absolute left-4 top-1/2 -translate-y-1/2 text-gray-400 pointer-events-none group-focus-within:text-[var(--color-primary)] transition-colors">
                  <Search className="w-5 h-5" />
                </div>
                <select
                  value={selectedService}
                  onChange={(e) => setSelectedService(e.target.value)}
                  className={`w-full h-14 pl-12 pr-10 bg-transparent rounded-xl focus:bg-white/5 outline-none font-medium transition-colors appearance-none cursor-pointer [&>option]:bg-black [&>option]:text-white ${selectedService === "" ? "text-gray-400" : "text-white"}`}
                >
                  <option value="">Book your services...</option>
                  {services?.map(service => (
                    <option key={service._id} value={service._id}>{service.name}</option>
                  ))}
                </select>
                <div className="absolute right-4 top-1/2 -translate-y-1/2 text-gray-400 pointer-events-none">
                  <ChevronDown className="w-4 h-4" />
                </div>
              </div>
              
              <div className="w-px h-10 bg-white/10 my-auto hidden md:block"></div>
              
              <div className="flex-1 relative group">
                <div className="absolute left-4 top-1/2 -translate-y-1/2 text-gray-400 pointer-events-none group-focus-within:text-[var(--color-primary)] transition-colors">
                  <MapPin className="w-5 h-5" />
                </div>
                <select
                  value={selectedBranch}
                  onChange={(e) => setSelectedBranch(e.target.value)}
                  className={`w-full h-14 pl-12 pr-10 bg-transparent rounded-xl focus:bg-white/5 outline-none font-medium transition-colors appearance-none cursor-pointer [&>option]:bg-black [&>option]:text-white ${selectedBranch === "" ? "text-gray-400" : "text-white"}`}
                >
                  <option value="">Select branch...</option>
                  {branches?.map(branch => (
                    <option key={branch._id} value={branch._id}>{branch.name}</option>
                  ))}
                </select>
                <div className="absolute right-4 top-1/2 -translate-y-1/2 text-gray-400 pointer-events-none">
                  <ChevronDown className="w-4 h-4" />
                </div>
              </div>
              
              <button 
                onClick={() => navigate('/guest/booking')}
                className="bg-[var(--color-primary)] hover:bg-[var(--color-accent)] text-white h-14 px-8 rounded-xl font-bold transition-colors shadow-lg shadow-[var(--color-primary)]/20"
              >
                Search
              </button>
            </div>
            
            <div className="mt-6 flex flex-wrap gap-3">
              <span className="text-sm text-gray-500 font-medium">Popular:</span>
              {['Haircut', 'Massage', 'Skin Fade', 'Beard Trim'].map((tag) => (
                <button key={tag} className="text-sm text-gray-400 hover:text-white bg-white/5 hover:bg-white/10 px-3 py-1 rounded-full transition-colors border border-white/5 hover:border-white/20">
                  {tag}
                </button>
              ))}
            </div>
          </div>
        </div>
      </section>

<<<<<<< HEAD
=======
      {/* Categories Section */}
      <section className="py-12 border-b border-white/5 bg-black">
        <div className="max-w-7xl mx-auto px-4 sm:px-6 lg:px-8">
          <h2 className="text-xl font-bold text-white mb-8">Browse by category</h2>
          <div className="grid grid-cols-2 md:grid-cols-3 lg:grid-cols-6 gap-4">
            {categories.map((category, index) => (
              <div 
                key={index}
                className="group cursor-pointer p-4 rounded-xl border border-white/10 bg-white/5 hover:bg-white/10 hover:border-[var(--color-primary)]/30 transition-all duration-300 flex flex-col items-center gap-3 text-center"
              >
                <div className="w-12 h-12 rounded-full bg-white/5 border border-white/10 flex items-center justify-center text-gray-400 group-hover:text-[var(--color-primary)] group-hover:border-[var(--color-primary)] transition-colors">
                  <category.icon className="w-6 h-6" />
                </div>
                <span className="font-semibold text-gray-300 group-hover:text-white">{category.name}</span>
              </div>
            ))}
          </div>
        </div>
      </section>

>>>>>>> 8f676f18
      {/* Recommended Section */}
      <section className="py-20 bg-[#050505]">
        <div className="max-w-7xl mx-auto px-4 sm:px-6 lg:px-8">
          <div className="flex justify-between items-end mb-10">
            <div>
              <h2 className="text-3xl font-bold text-white">Recommended for you</h2>
              <p className="text-gray-500 mt-2">Top rated services in your area</p>
            </div>
            <button 
              onClick={() => navigate('/guest/booking')}
              className="hidden md:flex items-center gap-2 text-[var(--color-primary)] font-bold hover:brightness-110 transition-all"
            >
              View all <ArrowRight className="w-4 h-4" />
            </button>
          </div>

          <div className="grid md:grid-cols-2 lg:grid-cols-4 gap-6">
            {recommendedServices.map((service, index) => (
              <div 
                key={index}
                className="bg-gray-900 rounded-2xl overflow-hidden border border-white/5 hover:border-[var(--color-primary)]/30 hover:shadow-xl hover:shadow-[var(--color-primary)]/5 transition-all duration-300 cursor-pointer group"
                onClick={() => navigate('/guest/booking')}
              >
                <div className="relative aspect-[4/3] overflow-hidden bg-gray-800">
                  <img 
                    src={service.image || "/landing/2.webp"} 
                    alt={service.name}
                    className="w-full h-full object-cover transition-transform duration-700 group-hover:scale-105"
                  />
                  {/* <div className="absolute top-3 left-3 bg-black/70 backdrop-blur-sm px-2 py-1 rounded-md text-xs font-bold text-white border border-white/10">
                    {service.category || "Service"}
                  </div> */}
                </div>
                <div className="p-5">
                  <h3 className="font-bold text-lg text-white mb-1 group-hover:text-[var(--color-primary)] transition-colors">{service.name}</h3>
                  <p className="text-gray-400 text-sm mb-3 flex items-center gap-1 line-clamp-1">
                    {service.description}
                  </p>
                  
                  <div className="flex items-center gap-2 mb-4">
                    <div className="flex items-center gap-1 bg-[var(--color-primary)]/10 px-2 py-0.5 rounded text-[var(--color-primary)] text-xs font-bold border border-[var(--color-primary)]/20">
                      <span className="font-black">5.0</span>
                      <Star className="w-3 h-3 fill-current" />
                    </div>
                    <span className="text-xs text-gray-500">(25+ reviews)</span>
                  </div>

                  <div className="pt-4 border-t border-white/5 flex items-center justify-between">
                    <div>
                      <p className="text-xs text-gray-500 uppercase font-bold">Price</p>
                      <p className="font-bold text-white">₱{service.price}</p>
                    </div>
                    <button className="px-4 py-2 rounded-lg bg-white text-black text-sm font-bold hover:bg-[var(--color-primary)] hover:text-white transition-colors">
                      Book
                    </button>
                  </div>
                </div>
                <span className="font-semibold text-gray-300 group-hover:text-white">
                  {category.name}
                </span>
              </div>
            ))}
            {recommendedServices.length === 0 && !loadingServices && (
               <div className="col-span-full text-center py-10 text-gray-500">
                 No services found.
               </div>
            )}
          </div>
          
          <button 
            onClick={() => navigate('/guest/booking')}
            className="md:hidden w-full mt-8 py-3 rounded-xl border border-white/10 bg-white/5 text-white font-bold hover:bg-white/10 transition-colors flex items-center justify-center gap-2"
          >
            View all services <ArrowRight className="w-4 h-4" />
          </button>
        </div>
      </section>

      {/* Why Choose Us - Dark Style */}
      <section className="py-20 bg-black border-y border-white/5">
        <div className="max-w-7xl mx-auto px-4 sm:px-6 lg:px-8">
          <div className="grid lg:grid-cols-2 gap-16 items-center">
            <div className="order-2 lg:order-1">
              <div className="grid grid-cols-2 gap-4">
                <img
                  src="/landing/4.webp"
                  alt="Barber working"
                  className="rounded-2xl w-full h-64 object-cover mt-12 shadow-2xl shadow-[var(--color-primary)]/10 border border-white/5"
                />
                <img
                  src="/landing/2.webp"
                  alt="Haircut detail"
                  className="rounded-2xl w-full h-64 object-cover shadow-2xl shadow-[var(--color-primary)]/10 border border-white/5"
                />
              </div>
            </div>
            <div className="order-1 lg:order-2">
              <div className="inline-flex items-center gap-2 px-3 py-1 rounded-full bg-[var(--color-primary)]/10 text-[var(--color-primary)] text-xs font-bold tracking-wider uppercase mb-6 border border-[var(--color-primary)]/20">
                <Award className="w-4 h-4" />
                World Class Service
              </div>
              <h2 className="text-3xl md:text-4xl font-bold mb-6 text-white">
                Why {branding?.display_name || "Tipuno X"} is the best choice
              </h2>
              <p className="text-gray-400 text-lg mb-8 leading-relaxed">
                We combine traditional barbering techniques with modern styling to create a unique experience. Our platform makes booking easier than ever.
              </p>

              <div className="space-y-6">
                {[
                  { title: "Expert Barbers", desc: "Highly trained professionals", icon: Users },
                  { title: "Easy Booking", desc: "Book in seconds, 24/7", icon: Clock },
                  { title: "Hygienic Safe", desc: "Top-tier sterilization", icon: Shield }
                ].map((feature, index) => (
                  <div key={index} className="flex gap-4">
                    <div className="w-12 h-12 rounded-xl bg-[var(--color-primary)]/10 flex items-center justify-center flex-shrink-0 text-[var(--color-primary)] border border-[var(--color-primary)]/20">
                      <feature.icon className="w-6 h-6" />
                    </div>
                    <div>
                      <h3 className="text-lg font-bold mb-1 text-white">{feature.title}</h3>
                      <p className="text-gray-500 text-sm">{feature.desc}</p>
                    </div>
                  </div>
                ))}
              </div>
            </div>
          </div>
        </div>
      </section>

      {/* App Download */}
      <section className="py-24 relative overflow-hidden">
        <div className="absolute inset-0 bg-gradient-to-br from-gray-900 to-black"></div>
        <div className="max-w-7xl mx-auto px-4 sm:px-6 lg:px-8 relative z-10">
          <div
            className="rounded-3xl p-8 md:p-16 relative overflow-hidden"
            style={{ backgroundColor: "var(--color-primary)" }}
          >
            <div className="absolute top-0 right-0 w-full h-full bg-[url('/noise.png')] opacity-10 mix-blend-overlay"></div>
            <div className="grid md:grid-cols-2 gap-12 items-center">
              <div className="text-white space-y-6">
                <h2 className="text-3xl md:text-5xl font-bold">
                  Get the {branding?.display_name} App
                </h2>
                <p className="text-white/80 text-lg max-w-md">
                  Book appointments, track your loyalty points, and get
                  exclusive offers right from your phone.
                </p>
                <div className="flex flex-wrap gap-4 pt-4">
                  <button className="flex items-center gap-3 bg-black text-white px-6 py-3 rounded-xl hover:bg-gray-900 transition-colors border border-white/10">
                    <Smartphone className="w-6 h-6" />
                    <div className="text-left">
                      <p className="text-[10px] uppercase font-bold text-gray-400">
                        Download on the
                      </p>
                      <p className="text-sm font-bold leading-none">
                        App Store
                      </p>
                    </div>
                  </button>
                  <button className="flex items-center gap-3 bg-black text-white px-6 py-3 rounded-xl hover:bg-gray-900 transition-colors border border-white/10">
                    <Download className="w-6 h-6" />
                    <div className="text-left">
                      <p className="text-[10px] uppercase font-bold text-gray-400">
                        Get it on
                      </p>
                      <p className="text-sm font-bold leading-none">
                        Google Play
                      </p>
                    </div>
                  </button>
                </div>
              </div>
              <div className="relative hidden md:block">
                <img
                  src="/screenshots/ss1.png"
                  alt="App Screenshot"
                  className="absolute -bottom-32 left-1/2 -translate-x-1/2 w-64 rounded-3xl shadow-2xl rotate-12 hover:rotate-0 transition-transform duration-500"
                />
              </div>
            </div>
          </div>
        </div>
      </section>

      {/* Footer */}
      <footer className="bg-black border-t border-white/10 pt-20 pb-10">
        <div className="max-w-7xl mx-auto px-4 sm:px-6 lg:px-8">
          <div className="grid md:grid-cols-4 gap-12 mb-16">
            <div className="space-y-6">
              <div className="flex items-center gap-2">
                {branding?.logo_light_url ? (
                  <img
                    src={branding.logo_light_url}
                    alt="Logo"
                    className="w-8 h-8 object-contain"
                  />
                ) : (
                  <Scissors className="w-6 h-6 text-[var(--color-primary)]" />
                )}
                <span className="text-xl font-bold text-white">{branding?.display_name || "Tipuno X"}</span>
              </div>
              <p className="text-gray-500 text-sm leading-relaxed">
                Premium grooming experiences for the modern gentleman. Elevating style, one cut at a time.
              </p>
            </div>

            <div>
              <h4 className="font-bold mb-6 text-white">Quick Links</h4>
              <ul className="space-y-4 text-sm text-gray-500">
                <li><a href="#" className="hover:text-[var(--color-primary)] transition-colors">Home</a></li>
                <li><a href="#services" className="hover:text-[var(--color-primary)] transition-colors">Services</a></li>
                <li><a href="#about" className="hover:text-[var(--color-primary)] transition-colors">About Us</a></li>
                <li><a href="#reviews" className="hover:text-[var(--color-primary)] transition-colors">Reviews</a></li>
              </ul>
            </div>

            <div>
              <h4 className="font-bold mb-6 text-white">Contact</h4>
              <ul className="space-y-4 text-sm text-gray-500">
                <li className="flex items-center gap-3">
                  <MapPin className="w-4 h-4" />
                  123 Main Street, Quezon City
                </li>
                <li className="flex items-center gap-3">
                  <Phone className="w-4 h-4" />
                  +63 912 345 6789
                </li>
                <li className="flex items-center gap-3">
                  <Clock className="w-4 h-4" />
                  Mon-Sat: 9am - 9pm
                </li>
              </ul>
            </div>

            <div>
              <h4 className="font-bold mb-6 text-white">Newsletter</h4>
              <p className="text-gray-500 text-sm mb-4">Subscribe for updates and exclusive offers.</p>
              <div className="flex gap-2">
                <input
                  type="email"
                  placeholder="Enter your email"
                  className="bg-white/5 border border-white/10 rounded-lg px-4 py-2 text-sm w-full focus:outline-none focus:border-[var(--color-primary)] text-white placeholder-gray-500"
                />
                <button
                  className="p-2 rounded-lg transition-colors text-white bg-[var(--color-primary)] hover:bg-[var(--color-accent)]"
                >
                  <ArrowRight className="w-4 h-4" />
                </button>
              </div>
            </div>
          </div>

          <div className="border-t border-white/10 pt-8 flex flex-col md:flex-row justify-between items-center gap-4">
            <p className="text-gray-500 text-sm">© 2024 {branding?.display_name || "Tipuno X"}. All rights reserved.</p>
            <div className="flex gap-6 text-sm text-gray-500">
              <a href="#" className="hover:text-white transition-colors">Privacy Policy</a>
              <a href="#" className="hover:text-white transition-colors">Terms of Service</a>
            </div>
          </div>
        </div>
      </footer>
    </div>
  );
};

export default Landing;<|MERGE_RESOLUTION|>--- conflicted
+++ resolved
@@ -277,29 +277,6 @@
         </div>
       </section>
 
-<<<<<<< HEAD
-=======
-      {/* Categories Section */}
-      <section className="py-12 border-b border-white/5 bg-black">
-        <div className="max-w-7xl mx-auto px-4 sm:px-6 lg:px-8">
-          <h2 className="text-xl font-bold text-white mb-8">Browse by category</h2>
-          <div className="grid grid-cols-2 md:grid-cols-3 lg:grid-cols-6 gap-4">
-            {categories.map((category, index) => (
-              <div 
-                key={index}
-                className="group cursor-pointer p-4 rounded-xl border border-white/10 bg-white/5 hover:bg-white/10 hover:border-[var(--color-primary)]/30 transition-all duration-300 flex flex-col items-center gap-3 text-center"
-              >
-                <div className="w-12 h-12 rounded-full bg-white/5 border border-white/10 flex items-center justify-center text-gray-400 group-hover:text-[var(--color-primary)] group-hover:border-[var(--color-primary)] transition-colors">
-                  <category.icon className="w-6 h-6" />
-                </div>
-                <span className="font-semibold text-gray-300 group-hover:text-white">{category.name}</span>
-              </div>
-            ))}
-          </div>
-        </div>
-      </section>
-
->>>>>>> 8f676f18
       {/* Recommended Section */}
       <section className="py-20 bg-[#050505]">
         <div className="max-w-7xl mx-auto px-4 sm:px-6 lg:px-8">
