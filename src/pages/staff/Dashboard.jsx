--- conflicted
+++ resolved
@@ -95,8 +95,7 @@
           branch_id: user.branch_id,
         })
         : undefined;
-  // Fetch all users - we'll filter them into staff and customers
-  const allUsers =
+  const customers =
     user?.role === "super_admin"
       ? useQuery(api.services.auth.getAllUsers)
       : user?.branch_id
@@ -104,12 +103,6 @@
           branch_id: user.branch_id,
         })
         : undefined;
-
-  // Filter to get only customers (role = 'customer')
-  const customers = allUsers?.filter(u => u.role === 'customer') || [];
-
-  // Filter to get staff users for stats (excluding customers)
-  const staffUsers = allUsers?.filter(u => u.role !== 'customer') || [];
 
   // Calculate incomplete bookings count (pending, booked, confirmed - not completed or cancelled)
   const incompleteBookingsCount = bookings
@@ -128,7 +121,7 @@
 
   // Calculate stats from Convex data
   const calculateStats = () => {
-    if (!bookings || !services || !vouchers || !barbers || !allUsers) {
+    if (!bookings || !services || !vouchers || !barbers || !customers) {
       return null;
     }
 
@@ -138,7 +131,6 @@
       totalVouchers: vouchers.length,
       totalBarbers: barbers.length,
       totalCustomers: customers.length,
-      totalStaff: staffUsers.length,
       todayBookings: bookings.filter((b) => {
         const today = new Date().toDateString();
         return new Date(b.date).toDateString() === today;
@@ -268,11 +260,7 @@
         const customersOnly = (customers || []).filter(c => c.role === 'customer');
         return (
           <CustomersManagement
-<<<<<<< HEAD
-            customers={customers}
-=======
             customers={customersOnly}
->>>>>>> f0b12422
             onRefresh={handleRefresh}
           />
         );
