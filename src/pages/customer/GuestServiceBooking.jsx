--- conflicted
+++ resolved
@@ -711,11 +711,7 @@
     );
   };
 
-<<<<<<< HEAD
   const renderServiceSelection = () => {
-=======
- const renderServiceSelection = () => {
->>>>>>> 6724b2f8
     if (loading || !services) {
       return (
         <div className="flex items-center justify-center py-12">
@@ -799,10 +795,6 @@
       </div>
     );
   };
-<<<<<<< HEAD
-=======
-
->>>>>>> 6724b2f8
 
   const renderTimeAndStaffSelection = () => (
     <div className="px-4 pb-6 max-w-2xl mx-auto space-y-6">
