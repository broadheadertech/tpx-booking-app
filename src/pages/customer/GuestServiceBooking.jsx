import React, { useState, useEffect, useRef } from "react";
import {
  ArrowLeft,
  Clock,
  User,
  Calendar,
  CheckCircle,
  Gift,
  Building,
  Search,
  X,
  MapPin,
} from "lucide-react";
import QRCode from "qrcode";
import { useQuery, useMutation, useAction } from "convex/react";
import { api } from "../../../convex/_generated/api";
import { useAuth } from "../../context/AuthContext";

// Barber Avatar Component
const BarberAvatar = ({ barber, className = "w-12 h-12" }) => {
  const [imageError, setImageError] = useState(false);

  // Get image URL from Convex storage if available
  const imageUrlFromStorage = useQuery(
    api.services.barbers.getImageUrl,
    barber.avatarStorageId ? { storageId: barber.avatarStorageId } : "skip"
  );

  // Use storage URL if available, otherwise fallback to regular avatar or default
  const imageSrc =
    imageUrlFromStorage || barber.avatarUrl || "/img/avatar_default.jpg";

  if (imageError || !imageSrc) {
    return (
      <div
        className={`flex items-center justify-center bg-gray-200 rounded-full ${className}`}
      >
        <User className="w-6 h-6 text-gray-500" />
      </div>
    );
  }

  return (
    <img
      src={imageSrc}
      alt={`${barber.full_name || barber.name} avatar`}
      className={`${className} rounded-full object-cover`}
      onError={() => setImageError(true)}
    />
  );
};

const GuestServiceBooking = ({ onBack }) => {
  const [guestData, setGuestData] = useState({
    name: "",
    email: "",
    number: "",
  });
  const [isSignedIn, setIsSignedIn] = useState(false);
  const createUser = useMutation(api.services.auth.createUser);
  const createGuestUser = useMutation(api.services.auth.createGuestUser);
  const { user, isAuthenticated } = useAuth();
  const [selectedBranch, setSelectedBranch] = useState(null);
  const [selectedService, setSelectedService] = useState(null);
  const [selectedDate, setSelectedDate] = useState(() => {
    const today = new Date();
    return today.toISOString().split("T")[0];
  });
  const [selectedTime, setSelectedTime] = useState(null);
  const [selectedStaff, setSelectedStaff] = useState(null);
  const [step, setStep] = useState(1); // 1: branch, 2: services, 3: date & time & staff, 4: guest info, 5: confirmation, 6: success
  const [loading, setLoading] = useState(false);
  const [bookingLoading, setBookingLoading] = useState(false);
  const [error, setError] = useState(null);
  const [createdBooking, setCreatedBooking] = useState(null);
  const [qrCodeLoading, setQrCodeLoading] = useState(true);
  const [selectedVoucher, setSelectedVoucher] = useState(null);
  const [loadingTimeSlots, setLoadingTimeSlots] = useState(false);
  const [branchSearchTerm, setBranchSearchTerm] = useState("");
  const [serviceSearchTerm, setServiceSearchTerm] = useState("");
  const qrRef = useRef(null);
<<<<<<< HEAD
  const [openCategory, setOpenCategory] = useState(null); // ✅ Top level hook
=======
   const [openCategory, setOpenCategory] = useState(null); // ✅ Top level hook
>>>>>>> da00050d

  // Convex queries
  const branches = useQuery(api.services.branches.getActiveBranches);
  const services = useQuery(
    api.services.services.getServicesByBranch,
    selectedBranch ? { branch_id: selectedBranch._id } : "skip"
  );
  const barbers = useQuery(
    api.services.barbers.getBarbersByBranch,
    selectedBranch ? { branch_id: selectedBranch._id } : "skip"
  );
  const vouchers = useQuery(
    api.services.vouchers.getVouchersByUser,
    user?._id ? { userId: user._id } : "skip"
  );

  // Convex mutations and actions
  const createBooking = useMutation(api.services.bookings.createBooking);
  const createPaymentRequest = useAction(
    api.services.payments.createPaymentRequest
  );
  const updateBookingPaymentStatus = useMutation(
    api.services.bookings.updatePaymentStatus
  );

  // Query to get booking details after creation
  const getBookingById = useQuery(
    api.services.bookings.getBookingById,
    createdBooking?._id ? { id: createdBooking._id } : "skip"
  );

  // Query to get existing bookings for selected barber and date
  const existingBookings = useQuery(
    api.services.bookings.getBookingsByBarberAndDate,
    selectedStaff && selectedDate
      ? { barberId: selectedStaff._id, date: selectedDate }
      : "skip"
  );
  const redeemVoucher = useMutation(api.services.vouchers.redeemVoucher);

  // Check for pre-selected service from AI assistant
  useEffect(() => {
    const preSelectedServiceData = sessionStorage.getItem("preSelectedService");
    if (preSelectedServiceData && services && selectedBranch) {
      try {
        const preSelectedService = JSON.parse(preSelectedServiceData);
        // Find the matching service from the current services list
        const matchingService = services.find(
          (service) =>
            service._id === preSelectedService._id ||
            service.name.toLowerCase().includes("haircut") ||
            service.name.toLowerCase().includes("cut")
        );

        if (matchingService) {
          setSelectedService(matchingService);
          setStep(3); // Skip to step 3 since service is already selected
        }

        // Clear the stored service after using it
        sessionStorage.removeItem("preSelectedService");
      } catch (error) {
        console.error("Error parsing pre-selected service:", error);
        sessionStorage.removeItem("preSelectedService");
      }
    }
  }, [services, selectedBranch]);

  // Reset QR code loading state when step changes
  useEffect(() => {
    if (step === 6) {
      setQrCodeLoading(true);
    }
  }, [step]);

  // Generate QR code when we reach step 5 and have actual booking data
  useEffect(() => {
    if (step === 6 && createdBooking?._id && getBookingById?.booking_code) {
      console.log(
        "Step 5 reached with booking ID:",
        createdBooking._id,
        "actual booking code:",
        getBookingById.booking_code
      );

      const generateQRCode = (retryCount = 0) => {
        if (qrRef.current) {
          console.log(
            "Canvas found, generating QR code with actual booking data"
          );

          // Use actual booking data from database
          const bookingData = getBookingById;

          // Generate QR code data - simplified to contain only booking code
          const qrData = bookingData.booking_code;

          console.log("Generating QR with data:", qrData);
          console.log(
            "QR Scanner expects format with bookingId and bookingCode fields:",
            {
              bookingId: bookingData._id,
              bookingCode: bookingData.booking_code,
            }
          );

          // Generate QR code as canvas
          QRCode.toCanvas(
            qrRef.current,
            qrData,
            {
              width: 192,
              margin: 2,
              color: {
                dark: "#36454F",
                light: "#ffffff",
              },
              errorCorrectionLevel: "H",
            },
            (error) => {
              if (error) {
                console.error("QR Code generation error:", error);
              } else {
                console.log(
                  "QR Code generated successfully with booking code:",
                  bookingData.booking_code
                );
              }
              setQrCodeLoading(false);
            }
          );
        } else if (retryCount < 5) {
          console.log(
            `Canvas ref not available, retrying... (${retryCount + 1}/5)`
          );
          setTimeout(() => generateQRCode(retryCount + 1), 200);
        } else {
          console.error("Canvas ref still not available after 5 retries");
          setQrCodeLoading(false);
        }
      };

      // Start QR code generation with initial delay
      const timer = setTimeout(() => generateQRCode(), 100);

      return () => clearTimeout(timer);
    }
  }, [
    step,
    createdBooking?._id,
    getBookingById?.booking_code, // Wait for actual booking code
    selectedService,
    selectedStaff,
    selectedVoucher,
  ]);

  // Filter available vouchers from Convex data
  const getAvailableVouchers = () => {
    if (!vouchers) return [];

    return vouchers.filter((voucher) => {
      const isNotExpired = voucher.expires_at > Date.now();
      const isNotRedeemed = !voucher.redeemed;

      return isNotExpired && isNotRedeemed;
    });
  };

  // Generate time slots for the selected date
  const timeSlots = React.useMemo(() => {
    if (!selectedDate || !selectedStaff || !selectedBranch) return [];

    const slots = [];
    // Use branch-configured booking hours, default to 10am-8pm
    const startHour = selectedBranch.booking_start_hour ?? 10; // Default 10 AM
    const endHour = selectedBranch.booking_end_hour ?? 20; // Default 8 PM (20:00)
    const currentDate = new Date();
    const selectedDateObj = new Date(selectedDate);
    const isToday =
      selectedDateObj.toDateString() === currentDate.toDateString();
    const currentHour = currentDate.getHours();
    const currentMinute = currentDate.getMinutes();

    // Get booked times for this barber on this date
    const bookedTimes = existingBookings
      ? existingBookings
          .filter((booking) => booking.status !== "cancelled")
          .map((booking) => booking.time.substring(0, 5)) // Remove seconds part
      : [];

    for (let hour = startHour; hour < endHour; hour++) {
      for (let minute of [0, 30]) {
        const timeString = `${hour.toString().padStart(2, "0")}:${minute.toString().padStart(2, "0")}`;
        const displayTime =
          hour === 12
            ? `12:${minute.toString().padStart(2, "0")} PM`
            : hour > 12
              ? `${hour - 12}:${minute.toString().padStart(2, "0")} PM`
              : `${hour}:${minute.toString().padStart(2, "0")} AM`;

        // Check availability
        let available = true;
        let reason = null;

        // Check if time slot is already booked
        if (bookedTimes.includes(timeString)) {
          available = false;
          reason = "booked";
        }

        // Check if time slot is in the past (for today only)
        if (
          isToday &&
          (hour < currentHour ||
            (hour === currentHour && minute <= currentMinute))
        ) {
          available = false;
          reason = "past";
        }

        slots.push({
          time: timeString,
          displayTime: displayTime,
          available: available,
          reason: reason,
        });
      }
    }

    return slots;
  }, [selectedDate, selectedStaff, selectedBranch, existingBookings]);

  // Get available barbers for selected service
  const getAvailableBarbers = () => {
    if (!selectedService || !barbers) return barbers || [];

    // Filter barbers who provide the specific service
    const serviceBarbers = barbers.filter(
      (barber) =>
        barber.services &&
        Array.isArray(barber.services) &&
        barber.services.some((serviceId) => serviceId === selectedService._id)
    );

    // Only return barbers that specifically offer this service
    console.log(
      `Found ${serviceBarbers.length} barbers for service ${selectedService.name}`
    );
    return serviceBarbers;
  };

  const handleCreateBooking = async (
    paymentType = "pay_later",
    paymentMethod = null
  ) => {
    if (!selectedService || !selectedDate || !selectedTime) {
      alert("Please fill in all booking details");
      return;
    }

    try {
      setBookingLoading(true);

      // Format time to include seconds for API compatibility
      const formattedTime = selectedTime.includes(":")
        ? `${selectedTime}:00`
        : selectedTime;

      const bookingData = {
        customer: sessionStorage.getItem("user_id"),
        service: selectedService._id,
        barber: selectedStaff?._id || undefined,
        branch_id: selectedBranch._id,
        date: selectedDate,
        time: formattedTime,
        status: "booked",
        notes: selectedVoucher
          ? `Used voucher: ${selectedVoucher.code}`
          : undefined,
        voucher_id: selectedVoucher?._id || undefined,
        discount_amount: selectedVoucher?.value || undefined,
      };

      console.log("Creating booking with data:", bookingData);
      const bookingId = await createBooking(bookingData);

      // Create initial booking object - actual data will be fetched via getBookingById
      const booking = {
        _id: bookingId,
        booking_code: null, // Will be populated by getBookingById query
        service: selectedService,
        barber: selectedStaff,
        date: selectedDate,
        time: formattedTime,
        status: "booked",
        voucher_code: selectedVoucher?.code,
      };
      setCreatedBooking(booking);

      // Handle payment processing
      if (paymentType === "pay_now" && paymentMethod) {
        const paymentSuccess = await handlePaymentProcessing(
          bookingId,
          paymentMethod
        );
        if (!paymentSuccess) {
          // Payment failed, don't proceed to success page
          return;
        }
        // For immediate payments, update booking payment status to paid
        try {
          await updateBookingPaymentStatus({
            id: bookingId,
            payment_status: "paid",
          });
          console.log("Booking payment status updated to paid");
        } catch (statusError) {
          console.error("Error updating booking payment status:", statusError);
          // Don't fail the booking creation if status update fails
        }
      } else {
        setStep(6); // Success step for pay later
      }

      // Redeem voucher if one was selected
      if (selectedVoucher?.code) {
        try {
          console.log(
            "Redeeming voucher:",
            selectedVoucher.code,
            "User:",
            user._id
          );
          const redemptionResult = await redeemVoucher({
            code: selectedVoucher.code,
            user_id: user._id,
          });

          console.log("✅ Voucher redeemed successfully:", {
            code: selectedVoucher.code,
            voucherId: selectedVoucher._id,
            status: "redeemed",
            result: redemptionResult,
          });

          // Show success message for voucher redemption
          setTimeout(() => {
            console.log(
              `✅ Voucher ${selectedVoucher.code} has been applied and marked as redeemed!`
            );
          }, 1500);
        } catch (voucherError) {
          console.error("⚠️ Error during voucher redemption:", {
            code: selectedVoucher.code,
            error: voucherError?.message || voucherError,
            userId: user._id,
          });
          // Log the error but don't break the booking flow
          // The booking is still successful, but notify user about voucher issue
          alert(
            `Booking confirmed! Note: Voucher status update encountered an issue. Please refresh to see the updated status.`
          );
        }
      }
    } catch (error) {
      console.error("Error creating booking:", error);
      alert(error.message || "Failed to create booking. Please try again.");
    } finally {
      setBookingLoading(false);
    }
  };

  const handlePaymentProcessing = async (bookingId, paymentMethod) => {
    try {
      // Calculate final amount after voucher discount
      const originalAmount = selectedService?.price || 0;
      const discountAmount = selectedVoucher?.value || 0;
      const finalAmount = Math.max(0, originalAmount - discountAmount);

      if (finalAmount === 0) {
        // If amount is 0 after voucher, no payment needed
        setStep(5);
        return true;
      }

      console.log("Processing payment:", {
        amount: finalAmount,
        paymentMethod,
        bookingId,
      });

      // Call Convex payment action
      const paymentResult = await createPaymentRequest({
        amount: finalAmount,
        paymentMethod: paymentMethod,
        bookingId: bookingId,
        customerEmail: user.email,
        customerName: user.full_name || user.name,
      });

      console.log("Payment created successfully:", paymentResult);

      // Redirect to payment page if there's a redirect URL
      if (paymentResult.redirect_url) {
        window.location.href = paymentResult.redirect_url;
        return true;
      } else {
        // If no redirect URL, show success
        setStep(5);
        return true;
      }
    } catch (error) {
      console.error("Payment processing error:", error);
      alert(
        `Payment failed: ${error.message}. Please try again or choose pay later.`
      );
      return false; // Payment failed, don't proceed
    }
  };

  const handleBranchSelect = (branch) => {
    setSelectedBranch(branch);
    // Reset selections when changing branch
    setSelectedService(null);
    setSelectedStaff(null);
    setSelectedTime(null);
    setStep(2);
  };

  const handleServiceSelect = (service) => {
    setSelectedService(service);
    // Reset selected staff when changing service to avoid validation errors
    setSelectedStaff(null);
    setStep(3);
  };

  const handleTimeSelect = (time) => {
    setSelectedTime(time);
    setStep(4);
  };

  const handleStaffSelect = (barber) => {
    // console.log("Selected Barber:", barber);
    console.log("Selected Barber ID:", barber._id);
    sessionStorage.setItem("barberId", barber._id);

    setSelectedStaff(barber); // keep full object
  };

  const handleConfirmBooking = async (
    paymentType = "pay_later",
    paymentMethod = null
  ) => {
    await handleCreateBooking(paymentType, paymentMethod);
  };

  const getStepTitle = () => {
    switch (step) {
      case 1:
        return "Select Branch";
      case 2:
        return "Choose Service";
      case 3:
        return "Select Date, Time & Barber";
      case 4:
        return "Your Information";
      case 5:
        return "Confirm Booking";
      case 6:
        return "Booking Confirmed";
      default:
        return "Book Service";
    }
  };

  const renderStepIndicator = () => (
    <div className="flex justify-center mb-4 px-4 py-2">
      <div className="flex items-center space-x-2">
        {[1, 2, 3, 4, 5].map((stepNumber) => (
          <div key={stepNumber} className="flex items-center">
            <div
              className={`w-6 h-6 rounded-full flex items-center justify-center text-xs font-bold transition-all duration-300 ${
                step >= stepNumber ? "text-white shadow-md" : "text-gray-500"
              }`}
              style={{
                backgroundColor: step >= stepNumber ? "#F68B24" : "#E0E0E0",
              }}
            >
              {step > stepNumber ? "✓" : stepNumber}
            </div>
            {stepNumber < 5 && (
              <div
                className={`w-4 h-0.5 mx-1 rounded transition-all duration-300`}
                style={{
                  backgroundColor: step > stepNumber ? "#F68B24" : "#E0E0E0",
                }}
              ></div>
            )}
          </div>
        ))}
      </div>
    </div>
  );

  const renderBranchSelection = () => {
    if (!branches) {
      return (
        <div className="flex items-center justify-center py-12">
          <div className="animate-spin rounded-full h-8 w-8 border-b-2 border-[#FF8C42]"></div>
        </div>
      );
    }

    if (branches.length === 0) {
      return (
        <div className="text-center py-12 px-4">
          <p className="text-sm text-gray-400">No branches available</p>
        </div>
      );
    }

    // Filter branches based on search
    const filteredBranches = branches.filter((branch) => {
      const searchLower = branchSearchTerm.toLowerCase();
      return (
        branch.name.toLowerCase().includes(searchLower) ||
        branch.address.toLowerCase().includes(searchLower) ||
        branch.branch_code.toLowerCase().includes(searchLower) ||
        branch.phone.includes(searchLower)
      );
    });

    return (
      <div className="px-4 pb-6 max-w-2xl mx-auto">
        {/* Header - Clean and Professional */}
        <div className="mb-6">
          <h2 className="text-2xl font-bold text-white mb-1">
            Select Location
          </h2>
          <p className="text-sm text-gray-400">
            Choose your preferred branch to continue
          </p>
        </div>

        {/* Search Bar */}
        <div className="mb-4">
          <div className="relative">
            <Search className="absolute left-3 top-1/2 transform -translate-y-1/2 w-4 h-4 text-gray-500" />
            <input
              type="text"
              placeholder="Search by name, address, or code..."
              value={branchSearchTerm}
              onChange={(e) => setBranchSearchTerm(e.target.value)}
              className="w-full pl-10 pr-10 py-2.5 bg-[#1A1A1A] border border-[#2A2A2A] text-white placeholder-gray-500 rounded-lg focus:outline-none focus:border-[#FF8C42] transition-colors text-sm"
            />
            {branchSearchTerm && (
              <button
                onClick={() => setBranchSearchTerm("")}
                className="absolute right-3 top-1/2 transform -translate-y-1/2 text-gray-500 hover:text-white transition-colors"
              >
                <X className="w-4 h-4" />
              </button>
            )}
          </div>
        </div>

        {/* Branch List - Compact Cards */}
        {filteredBranches.length === 0 ? (
          <div className="text-center py-8">
            <p className="text-sm text-gray-400">
              No branches found matching "{branchSearchTerm}"
            </p>
          </div>
        ) : (
          <div className="space-y-3">
            {filteredBranches.map((branch) => (
              <button
                key={branch._id}
                onClick={() => handleBranchSelect(branch)}
                className="w-full bg-[#1A1A1A] hover:bg-[#222222] border border-[#2A2A2A] hover:border-[#FF8C42] rounded-lg p-4 text-left transition-all duration-200 group"
              >
                <div className="flex items-start justify-between">
                  <div className="flex items-start gap-3 flex-1 min-w-0">
                    {/* Location Pin Icon */}
                    <MapPin className="w-5 h-5 text-[#FF8C42] flex-shrink-0 mt-0.5" />

                    <div className="flex-1 min-w-0">
                      {/* Branch Name */}
                      <h3 className="text-base font-semibold text-white mb-1 group-hover:text-[#FF8C42] transition-colors">
                        {branch.name}
                      </h3>

                      {/* Branch Details - Compact */}
                      <div className="space-y-0.5 text-xs text-gray-400">
                        <p className="truncate">{branch.address}</p>
                        <div className="flex items-center gap-3">
                          <span>{branch.phone}</span>
                          <span className="text-gray-600">•</span>
                          <span className="text-gray-500">
                            #{branch.branch_code}
                          </span>
                        </div>
                      </div>
                    </div>
                  </div>

                  {/* Arrow Indicator */}
                  <div className="ml-4 text-gray-500 group-hover:text-[#FF8C42] transition-colors flex-shrink-0">
                    <svg
                      className="w-5 h-5"
                      fill="none"
                      viewBox="0 0 24 24"
                      stroke="currentColor"
                    >
                      <path
                        strokeLinecap="round"
                        strokeLinejoin="round"
                        strokeWidth={2}
                        d="M9 5l7 7-7 7"
                      />
                    </svg>
                  </div>
                </div>
              </button>
            ))}
          </div>
        )}
      </div>
    );
  };

  const renderServiceSelection  = () => {
  if (loading || !services) {
    return (
      <div className="flex items-center justify-center py-12">
        <div className="animate-spin rounded-full h-8 w-8 border-b-2 border-[#FF8C42]"></div>
      </div>
    );
  }

  if (error) {
    return (
      <div className="text-center py-12 px-4">
        <p className="text-sm text-red-400 mb-4">{error}</p>
        <button
          onClick={loadBookingData}
          className="px-6 py-2 bg-[#FF8C42] text-white rounded-lg hover:bg-[#FF7A2B] transition-colors text-sm font-medium"
        >
          Try Again
        </button>
      </div>
    );
  }

  // Group services by category
  const categories = services.reduce((acc, service) => {
    const category = service.category || "Uncategorized";
    if (!acc[category]) acc[category] = [];
    acc[category].push(service);
    return acc;
  }, {});

  return (
    <div className="px-4 pb-6 max-w-2xl mx-auto">
      <div className="mb-6">
        <h2 className="text-2xl font-bold text-white mb-1">Choose Service</h2>
        <p className="text-sm text-gray-400">
          Select the service you'd like to book at {selectedBranch?.name}
        </p>
      </div>

      {/* Search Bar */}
      <div className="mb-4 relative">
        <Search className="absolute left-3 top-1/2 transform -translate-y-1/2 w-4 h-4 text-gray-500" />
        <input
          type="text"
          placeholder="Search services..."
          value={serviceSearchTerm}
          onChange={(e) => setServiceSearchTerm(e.target.value)}
          className="w-full pl-10 pr-10 py-2.5 bg-[#1A1A1A] border border-[#2A2A2A] text-white placeholder-gray-500 rounded-lg focus:outline-none focus:border-[#FF8C42] transition-colors text-sm"
        />
        {serviceSearchTerm && (
          <button
            onClick={() => setServiceSearchTerm("")}
            className="absolute right-3 top-1/2 transform -translate-y-1/2 text-gray-500 hover:text-white transition-colors"
          >
            <X className="w-4 h-4" />
          </button>
        )}
      </div>

<<<<<<< HEAD
    // Group services by category
    const categories = services.reduce((acc, service) => {
      const category = service.category || "Uncategorized";
      if (!acc[category]) acc[category] = [];
      acc[category].push(service);
      return acc;
    }, {});

    return (
      <div className="px-4 pb-6 max-w-2xl mx-auto">
        <div className="mb-6">
          <h2 className="text-2xl font-bold text-white mb-1">Choose Service</h2>
          <p className="text-sm text-gray-400">
            Select the service you'd like to book at {selectedBranch?.name}
          </p>
        </div>

        {/* Search Bar */}
        <div className="mb-4 relative">
          <Search className="absolute left-3 top-1/2 transform -translate-y-1/2 w-4 h-4 text-gray-500" />
          <input
            type="text"
            placeholder="Search services..."
            value={serviceSearchTerm}
            onChange={(e) => setServiceSearchTerm(e.target.value)}
            className="w-full pl-10 pr-10 py-2.5 bg-[#1A1A1A] border border-[#2A2A2A] text-white placeholder-gray-500 rounded-lg focus:outline-none focus:border-[#FF8C42] transition-colors text-sm"
          />
          {serviceSearchTerm && (
            <button
              onClick={() => setServiceSearchTerm("")}
              className="absolute right-3 top-1/2 transform -translate-y-1/2 text-gray-500 hover:text-white transition-colors"
            >
              <X className="w-4 h-4" />
            </button>
          )}
        </div>

        {/* Category Dropdowns */}
        <div className="space-y-3">
          {Object.entries(categories).map(
            ([categoryName, categoryServices]) => {
              // Filter services within this category based on search term
              const filteredServices = categoryServices.filter((service) => {
                const searchLower = serviceSearchTerm.toLowerCase();
                return (
                  service.name.toLowerCase().includes(searchLower) ||
                  (service.description &&
                    service.description.toLowerCase().includes(searchLower)) ||
                  service.price.toString().includes(searchLower)
                );
              });

              if (filteredServices.length === 0) return null;

              const isOpen = openCategory === categoryName;

              return (
                <div
                  key={categoryName}
                  className="bg-[#1A1A1A] rounded-lg border border-[#2A2A2A]"
                >
                  <button
                    onClick={() =>
                      setOpenCategory(isOpen ? null : categoryName)
                    }
                    className="w-full text-left px-4 py-3 flex justify-between items-center text-white font-semibold"
                  >
                    <span>{categoryName}</span>
                    <span>{isOpen ? "−" : "+"}</span>
                  </button>

                  {isOpen && (
                    <div className="space-y-2 px-4 pb-4">
                      {filteredServices.map((service) => {
                        const availableBarbers = barbers
                          ? barbers.filter(
                              (barber) =>
                                barber.services &&
                                Array.isArray(barber.services) &&
                                barber.services.some(
                                  (serviceId) => serviceId === service._id
                                )
                            ).length
                          : 0;

                        return (
                          <button
                            key={service._id}
                            onClick={() => handleServiceSelect(service)}
                            className="w-full bg-[#1A1A1A] hover:bg-[#222222] border border-[#2A2A2A] hover:border-[#FF8C42] rounded-lg p-4 text-left transition-all duration-200 flex justify-between items-start"
                          >
                            <div>
                              <h3 className="text-base font-semibold text-white">
                                {service.name}
                              </h3>
                              {service.description && (
                                <p className="text-xs text-gray-400 line-clamp-2">
                                  {service.description}
                                </p>
                              )}
                              <span className="text-[#FF8C42] font-bold mt-1 block">
                                ₱
                                {parseFloat(
                                  service.price || 0
                                ).toLocaleString()}
                              </span>
                              {availableBarbers === 0 && (
                                <p className="text-[10px] text-amber-500 mt-1">
                                  Limited availability
                                </p>
                              )}
                            </div>
                            <div className="self-center text-gray-500">
                              <svg
                                className="w-5 h-5"
                                fill="none"
                                viewBox="0 0 24 24"
                                stroke="currentColor"
                              >
                                <path
                                  strokeLinecap="round"
                                  strokeLinejoin="round"
                                  strokeWidth={2}
                                  d="M9 5l7 7-7 7"
                                />
                              </svg>
                            </div>
                          </button>
                        );
                      })}
                    </div>
                  )}
                </div>
              );
            }
          )}
        </div>
=======
      {/* Category Dropdowns */}
      <div className="space-y-3">
        {Object.entries(categories).map(([categoryName, categoryServices]) => {
          // Filter services within this category based on search term
          const filteredServices = categoryServices.filter((service) => {
            const searchLower = serviceSearchTerm.toLowerCase();
            return (
              service.name.toLowerCase().includes(searchLower) ||
              (service.description &&
                service.description.toLowerCase().includes(searchLower)) ||
              service.price.toString().includes(searchLower)
            );
          });

          if (filteredServices.length === 0) return null;

          const isOpen = openCategory === categoryName;

          return (
            <div key={categoryName} className="bg-[#1A1A1A] rounded-lg border border-[#2A2A2A]">
              <button
                onClick={() =>
                  setOpenCategory(isOpen ? null : categoryName)
                }
                className="w-full text-left px-4 py-3 flex justify-between items-center text-white font-semibold"
              >
                <span>{categoryName}</span>
                <span>{isOpen ? "−" : "+"}</span>
              </button>

              {isOpen && (
                <div className="space-y-2 px-4 pb-4">
                  {filteredServices.map((service) => {
                    const availableBarbers = barbers
                      ? barbers.filter(
                          (barber) =>
                            barber.services &&
                            Array.isArray(barber.services) &&
                            barber.services.some(
                              (serviceId) => serviceId === service._id
                            )
                        ).length
                      : 0;

                    return (
                      <button
                        key={service._id}
                        onClick={() => handleServiceSelect(service)}
                        className="w-full bg-[#1A1A1A] hover:bg-[#222222] border border-[#2A2A2A] hover:border-[#FF8C42] rounded-lg p-4 text-left transition-all duration-200 flex justify-between items-start"
                      >
                        <div>
                          <h3 className="text-base font-semibold text-white">
                            {service.name}
                          </h3>
                          {service.description && (
                            <p className="text-xs text-gray-400 line-clamp-2">
                              {service.description}
                            </p>
                          )}
                          <span className="text-[#FF8C42] font-bold mt-1 block">
                            ₱{parseFloat(service.price || 0).toLocaleString()}
                          </span>
                          {availableBarbers === 0 && (
                            <p className="text-[10px] text-amber-500 mt-1">
                              Limited availability
                            </p>
                          )}
                        </div>
                        <div className="self-center text-gray-500">
                          <svg
                            className="w-5 h-5"
                            fill="none"
                            viewBox="0 0 24 24"
                            stroke="currentColor"
                          >
                            <path
                              strokeLinecap="round"
                              strokeLinejoin="round"
                              strokeWidth={2}
                              d="M9 5l7 7-7 7"
                            />
                          </svg>
                        </div>
                      </button>
                    );
                  })}
                </div>
              )}
            </div>
          );
        })}
>>>>>>> da00050d
      </div>
    </div>
  );
};


  const renderTimeAndStaffSelection = () => (
    <div className="px-4 pb-6 max-w-2xl mx-auto space-y-6">
      {/* Header */}
      <div className="mb-2 text-center">
        <h2 className="text-2xl font-bold text-white mb-1">
          Select Barber & Time
        </h2>
        <p className="text-sm text-gray-400">
          Choose your preferred barber, then pick a schedule
        </p>
      </div>

      {/* Selected Service Summary */}
      <div className="bg-[#1A1A1A] border border-[#2A2A2A] rounded-lg p-4 flex items-center justify-between">
        <div className="flex items-center gap-3">
          <div className="text-xl">{selectedService?.image}</div>
          <div>
            <h3 className="text-base font-semibold text-white">
              {selectedService?.name}
            </h3>
            <div className="flex items-center gap-2 text-sm">
              <span className="text-[#FF8C42] font-semibold">
                ₱{selectedService?.price.toLocaleString()}
              </span>
              <span className="text-gray-500">•</span>
              <span className="text-gray-400">{selectedService?.duration}</span>
            </div>
          </div>
        </div>
      </div>

      {/* Step 1: Barber Selection */}
      <div className="bg-[#1A1A1A] border border-[#2A2A2A] rounded-lg p-4">
        <h3 className="text-lg font-bold text-white mb-3">
          Step 1: Choose Your Barber
        </h3>
        {getAvailableBarbers().length > 0 ? (
          <div className="grid grid-cols-1 gap-3">
            {getAvailableBarbers().map((barber) => (
              <button
                key={barber._id}
                onClick={() => {
                  handleStaffSelect(barber);
                  setSelectedTime(null);
                }}
                className={`w-full flex items-center gap-3 p-3 border rounded-lg transition-all duration-200 ${
                  selectedStaff?._id === barber._id
                    ? "border-[#FF8C42] bg-[#FF8C42]/10"
                    : "border-[#2A2A2A] hover:border-[#FF8C42]/50"
                }`}
              >
                <BarberAvatar barber={barber} className="w-10 h-10" />
                <div className="flex-1 text-left">
                  <h4 className="text-sm font-semibold text-white">
                    {barber.full_name || barber.name || "Professional Barber"}
                  </h4>
                  <div className="flex items-center gap-2 mt-1 text-xs text-gray-400">
                    <span className="text-yellow-400">★★★★★</span>
                    <span>5.0 • Professional</span>
                  </div>
                </div>
                {selectedStaff?._id === barber._id && (
                  <CheckCircle className="w-5 h-5 text-[#FF8C42]" />
                )}
              </button>
            ))}
          </div>
        ) : (
          <div className="text-center py-6">
            <div className="text-3xl mb-2">⚠️</div>
            <p className="text-sm text-[#FF8C42] font-medium">
              No barbers available for "{selectedService?.name}"
            </p>
            <button
              onClick={() => setStep(1)}
              className="mt-3 px-4 py-2 bg-[#FF8C42] text-white text-xs font-medium rounded-lg hover:bg-[#FF7A2B] transition"
            >
              Choose Different Service
            </button>
          </div>
        )}
      </div>

      {/* Step 2: Date Selection */}
      {selectedStaff && (
        <div className="bg-[#1A1A1A] border border-[#2A2A2A] rounded-lg p-4">
          <h3 className="text-lg font-bold text-white mb-3">
            Step 2: Select Date
          </h3>
          <input
            type="date"
            value={selectedDate}
            onChange={(e) => {
              setSelectedDate(e.target.value);
              setSelectedTime(null);
            }}
            min={new Date().toISOString().split("T")[0]}
            max={
              new Date(Date.now() + 30 * 24 * 60 * 60 * 1000)
                .toISOString()
                .split("T")[0]
<<<<<<< HEAD
            }
            className="w-full px-3 py-2.5 rounded-lg bg-[#121212] border border-[#2A2A2A] text-gray-200 text-sm focus:outline-none focus:border-[#FF8C42] transition-colors"
=======
            } // 30 days ahead
            className="w-full p-3 border-2 border-gray-200 rounded-lg text-base font-medium focus:outline-none focus:border-orange-500 transition-colors  bg-white"
            style={{ color: "#36454F" }}
>>>>>>> da00050d
          />
        </div>
      )}

      {/* Step 3: Time Slots */}
      {selectedStaff && selectedDate && (
        <div className="bg-[#1A1A1A] border border-[#2A2A2A] rounded-lg p-4">
          <div className="flex justify-between items-center mb-3">
            <h3 className="text-lg font-bold text-white">
              Step 3: Available Times
            </h3>
            <span className="text-xs text-gray-400">
              {new Date(selectedDate).toLocaleDateString("en-PH", {
                weekday: "short",
                month: "short",
                day: "numeric",
              })}
            </span>
          </div>

          {loadingTimeSlots ? (
            <div className="flex justify-center items-center py-6 space-x-2">
              <div className="animate-spin w-5 h-5 border-2 border-[#FF8C42] border-t-transparent rounded-full"></div>
              <span className="text-gray-400 text-sm">Loading times...</span>
            </div>
          ) : timeSlots.length === 0 ? (
            <div className="text-center py-6">
              <div className="text-3xl mb-2">📅</div>
              <p className="text-sm text-[#FF8C42] font-medium">
                No available times
              </p>
              <p className="text-xs text-gray-400 mt-1">
                Please select a different date
              </p>
            </div>
          ) : (
            <>
              <div className="grid grid-cols-3 gap-2 mb-3">
                {timeSlots.map((slot) => (
                  <button
                    key={slot.time}
                    onClick={() => slot.available && setSelectedTime(slot.time)}
                    disabled={!slot.available}
                    className={`p-2 text-sm rounded-lg border transition-all duration-200 ${
                      slot.available
                        ? selectedTime === slot.time
                          ? "bg-[#FF8C42] text-white border-[#FF8C42]"
                          : "bg-[#1F1F1F] text-gray-200 border-[#2A2A2A] hover:border-[#FF8C42]/50"
                        : "bg-[#111111] text-gray-500 border-[#1F1F1F] cursor-not-allowed"
                    }`}
                  >
                    {slot.displayTime}
                  </button>
                ))}
              </div>

              <div className="flex justify-center gap-4 text-xs text-gray-400">
                <div className="flex items-center gap-1">
                  <div className="w-3 h-3 bg-[#1F1F1F] border border-[#2A2A2A] rounded"></div>
                  <span>Available</span>
                </div>
                <div className="flex items-center gap-1">
                  <div className="w-3 h-3 bg-[#FF8C42] rounded"></div>
                  <span>Selected</span>
                </div>
                <div className="flex items-center gap-1">
                  <div className="w-3 h-3 bg-[#111111] rounded"></div>
                  <span>Booked</span>
                </div>
              </div>
            </>
          )}
        </div>
      )}

      {/* Continue Button */}
      {selectedStaff && selectedDate && selectedTime && (
        <button
          onClick={() => setStep(4)}
          className="w-full py-3 bg-[#FF8C42] text-white font-bold rounded-lg hover:bg-[#FF7A2B] transition-all duration-200"
        >
          Continue to Confirmation
        </button>
      )}

      {/* Progress Indicator */}
      {selectedStaff && (
        <div className="text-center">
          <div className="inline-flex items-center space-x-2 px-4 py-2 rounded-full bg-[#FF8C42]/10">
            <span className="text-xs font-semibold text-[#FF8C42]">
              {selectedStaff && !selectedDate
                ? "Step 2: Select Date"
                : selectedStaff && selectedDate && !selectedTime
                  ? "Step 3: Select Time"
                  : selectedStaff && selectedDate && selectedTime
                    ? "Ready to Continue!"
                    : "Step 1: Choose Barber"}
            </span>
          </div>
        </div>
      )}
    </div>
  );

  const renderStaffSelection = () => (
    <div className="space-y-6 px-4">
      <div className="text-center">
        <h2 className="text-3xl font-black text-[#1A1A1A] mb-2">
          Choose Your Barber
        </h2>
        <p className="text-lg text-[#6B6B6B] font-medium">
          Select your preferred professional
        </p>
      </div>

      <div className="grid grid-cols-1 md:grid-cols-3 gap-6">
        {getAvailableBarbers().map((barber) => (
          <button
            key={barber._id}
            onClick={() => handleStaffSelect(barber)}
            className={`group bg-white rounded-3xl p-6 shadow-xl border-2 hover:shadow-2xl transition-all duration-300 hover:-translate-y-2 ${
              selectedStaff?._id === barber._id
                ? "border-[#FF8C42]"
                : "border-[#F5F5F5] hover:border-[#FF8C42]"
            }`}
          >
            <div className="text-center">
              <div className="relative w-16 h-16 rounded-full mx-auto mb-4">
                <BarberAvatar barber={barber} className="w-16 h-16" />
                {selectedStaff?._id === barber._id && (
                  <div className="absolute -top-2 -right-2 w-6 h-6 bg-green-500 rounded-full flex items-center justify-center border-2 border-white">
                    <CheckCircle className="w-4 h-4 text-white" />
                  </div>
                )}
              </div>
              <h3 className="text-xl font-black text-[#1A1A1A] mb-2 group-hover:text-[#FF8C42] transition-colors duration-200">
                {barber}
                {barber.full_name}
              </h3>
              <div className="space-y-2">
                <div className="px-3 py-1 bg-[#FF8C42]/10 text-[#FF8C42] rounded-full text-sm font-semibold inline-block">
                  Professional Barber
                </div>
                <p className="text-[#6B6B6B] text-sm font-medium">
                  Experienced professional
                </p>
                <div className="flex items-center justify-center space-x-1">
                  <div className="flex text-yellow-400">{"★".repeat(5)}</div>
                  <span className="text-sm font-bold text-[#6B6B6B] ml-1">
                    5.0
                  </span>
                </div>
              </div>
            </div>
          </button>
        ))}
      </div>
    </div>
  );

  // Form validation state for guest sign-in
  const [formErrors, setFormErrors] = useState({});

  // Error dialog state
  const [errorDialog, setErrorDialog] = useState({
    isOpen: false,
    title: "Error",
    message: "",
  });

  // Success notification state
  const [successNotification, setSuccessNotification] = useState({
    isOpen: false,
    title: "Success",
    message: "",
  });

  const showErrorDialog = (title, message) => {
    setErrorDialog({
      isOpen: true,
      title: title,
      message: message,
    });
  };

  const closeErrorDialog = () => {
    setErrorDialog({
      isOpen: false,
      title: "Error",
      message: "",
    });
  };

  const showSuccessNotification = (title, message) => {
    setSuccessNotification({
      isOpen: true,
      title: title,
      message: message,
    });

    // Auto-hide after 3 seconds
    setTimeout(() => {
      setSuccessNotification({
        isOpen: false,
        title: "Success",
        message: "",
      });
    }, 3000);
  };

  const closeSuccessNotification = () => {
    setSuccessNotification({
      isOpen: false,
      title: "Success",
      message: "",
    });
  };

  const validateGuestForm = () => {
    const errors = {};

    if (!guestData.name.trim()) {
      errors.name = "Full name is required";
    } else if (guestData.name.trim().length < 2) {
      errors.name = "Name must be at least 2 characters";
    }

    if (!guestData.email.trim()) {
      errors.email = "Email is required";
    } else if (!/\S+@\S+\.\S+/.test(guestData.email)) {
      errors.email = "Please enter a valid email address";
    }

    if (!guestData.number.trim()) {
      errors.number = "Phone number is required";
    } else if (!/^\+?[0-9\s\-\(\)]{7,}$/.test(guestData.number)) {
      errors.number = "Please enter a valid phone number";
    }

    setFormErrors(errors);
    return Object.keys(errors).length === 0;
  };

  const handleGuestSignInSubmit = async (e) => {
    e.preventDefault();

    if (!validateGuestForm()) {
      return;
    }

    // Show loading state
    setLoading(true);
    setFormErrors({});

    try {
      // Generate a unique username for guest users
      const timestamp = Date.now();
      const randomSuffix = Math.random().toString(36).slice(2, 6);
<<<<<<< HEAD
      const guestUsername = `guest_${guestData.name.toLowerCase().replace(/\s+/g, "_")}_${timestamp}_${randomSuffix}`;
=======
      const guestUsername = `guest_${guestData.name.toLowerCase().replace(/\s+/g, '_')}_${timestamp}_${randomSuffix}`;
>>>>>>> da00050d
      const generatedPassword = Math.random().toString(36).slice(-8);

      console.log("Creating guest user with data:", {
        username: guestUsername,
        email: guestData.email.trim(),
        mobile_number: guestData.number?.trim() || undefined,
        branch_id: selectedBranch?._id,
      });

      const newUser = await createGuestUser({
        username: guestUsername,
        email: guestData.email.trim(),
        password: generatedPassword,
        mobile_number: guestData.number?.trim() || undefined,
        branch_id: selectedBranch?._id,
        guest_name: guestData.name.trim(), // Pass original guest name
      });

      sessionStorage.setItem("user_id", newUser._id);

      // Handle existing vs new guest user
      if (newUser.isExistingUser) {
<<<<<<< HEAD
        console.log(
          "✅ Existing customer found for guest booking:",
          newUser._id
        );
=======
        console.log("✅ Existing customer found for guest booking:", newUser._id);
>>>>>>> da00050d
        sessionStorage.setItem("guest_type", "existing_customer");
        // Show success message for existing user
        showSuccessNotification(
          "Welcome Back!",
          "We found your existing account. You can continue with your booking."
        );
      } else {
        sessionStorage.setItem("guest_username", guestUsername);
        sessionStorage.setItem("guest_temp_password", generatedPassword);
        sessionStorage.setItem("guest_type", "new_guest");
        console.log("✅ New guest account created successfully:", newUser._id);
        showSuccessNotification(
          "Account Created!",
          "Your guest account has been created successfully."
        );
      }

      setStep(5);
      setIsSignedIn(true);
<<<<<<< HEAD
=======

>>>>>>> da00050d
    } catch (error) {
      console.error("❌ Guest sign-in failed:", error);

      // Handle specific error cases
      let title = "Sign In Failed";
      let errorMessage = "Failed to create guest account. Please try again.";

<<<<<<< HEAD
      if (
        error.message?.includes("email already exists") ||
        error.message?.includes("AUTH_EMAIL_EXISTS")
      ) {
        if (
          error.message?.includes("staff") ||
          error.message?.includes("admin")
        ) {
          title = "Account Type Restricted";
          errorMessage =
            "This email address is registered as a staff or admin account. Please use a different email for guest booking.";
        } else {
          title = "Booking Issue";
          errorMessage =
            "There was an issue with your booking. Please try again or contact support.";
        }
        setFormErrors({ email: "Unable to use this email" });
      } else if (
        error.message?.includes("username already exists") ||
        error.message?.includes("AUTH_USERNAME_EXISTS")
      ) {
        title = "System Issue";
        errorMessage =
          "There was a temporary issue creating your booking. Please try again.";
=======
      if (error.message?.includes("email already exists") || error.message?.includes("AUTH_EMAIL_EXISTS")) {
        if (error.message?.includes("staff") || error.message?.includes("admin")) {
          title = "Account Type Restricted";
          errorMessage = "This email address is registered as a staff or admin account. Please use a different email for guest booking.";
        } else {
          title = "Booking Issue";
          errorMessage = "There was an issue with your booking. Please try again or contact support.";
        }
        setFormErrors({ email: "Unable to use this email" });
      } else if (error.message?.includes("username already exists") || error.message?.includes("AUTH_USERNAME_EXISTS")) {
        title = "System Issue";
        errorMessage = "There was a temporary issue creating your booking. Please try again.";
>>>>>>> da00050d
      } else if (error.message) {
        errorMessage = error.message;
      }

      showErrorDialog(title, errorMessage);
    } finally {
      setLoading(false);
    }
  };

  const renderGuestSignIn = () => {

    return (
      <div className="px-4 pb-6 max-w-2xl mx-auto">
        {/* Header */}
        <div className="mb-6 text-center">
<<<<<<< HEAD
          <h2 className="text-2xl font-light text-white mb-2">
            Your Information
          </h2>
=======
          <h2 className="text-2xl font-light text-white mb-2">Your Information</h2>
>>>>>>> da00050d
          <p className="text-sm text-gray-400">
            We'll create a temporary guest account for your booking
          </p>
          <div className="mt-3 inline-flex items-center px-3 py-1 rounded-full bg-[#FF8C42]/10 border border-[#FF8C42]/20">
            <span className="text-xs text-[#FF8C42]">🔒 Secure & Private</span>
          </div>
        </div>

        {/* Guest Form Card */}
        <div className="bg-[#1A1A1A] backdrop-blur-xl rounded-2xl shadow-xl border border-[#2A2A2A]/50 p-6">
          <form onSubmit={handleGuestSignInSubmit} className="space-y-5">
            <div>
              <label className="block text-xs font-medium text-gray-400 mb-2">
                Full Name <span className="text-red-400">*</span>
              </label>
              <input
                type="text"
                placeholder="Enter your full name"
                value={guestData.name}
                required
                onChange={(e) => {
                  setGuestData({ ...guestData, name: e.target.value });
                  if (formErrors.name) {
                    setFormErrors({ ...formErrors, name: "" });
                  }
                }}
                className={`w-full h-12 px-4 bg-[#2A2A2A] border rounded-xl focus:outline-none focus:ring-2 focus:ring-[#FF8C42]/50 transition-all duration-300 text-sm text-white placeholder-gray-500 ${
                  formErrors.name
<<<<<<< HEAD
                    ? "border-red-500 focus:border-red-500"
                    : "border-[#3A3A3A] focus:border-[#FF8C42]"
=======
                    ? 'border-red-500 focus:border-red-500'
                    : 'border-[#3A3A3A] focus:border-[#FF8C42]'
>>>>>>> da00050d
                }`}
              />
              {formErrors.name && (
                <p className="text-xs text-red-400 mt-1">{formErrors.name}</p>
              )}
            </div>

            <div>
              <label className="block text-xs font-medium text-gray-400 mb-2">
                Email Address <span className="text-red-400">*</span>
              </label>
              <input
                type="email"
                placeholder="Enter your email address"
                value={guestData.email}
                required
                onChange={(e) => {
                  setGuestData({ ...guestData, email: e.target.value });
                  if (formErrors.email) {
                    setFormErrors({ ...formErrors, email: "" });
                  }
                }}
                className={`w-full h-12 px-4 bg-[#2A2A2A] border rounded-xl focus:outline-none focus:ring-2 focus:ring-[#FF8C42]/50 transition-all duration-300 text-sm text-white placeholder-gray-500 ${
                  formErrors.email
<<<<<<< HEAD
                    ? "border-red-500 focus:border-red-500"
                    : "border-[#3A3A3A] focus:border-[#FF8C42]"
=======
                    ? 'border-red-500 focus:border-red-500'
                    : 'border-[#3A3A3A] focus:border-[#FF8C42]'
>>>>>>> da00050d
                }`}
              />
              {formErrors.email && (
                <p className="text-xs text-red-400 mt-1">{formErrors.email}</p>
              )}
<<<<<<< HEAD
              <p className="text-xs text-gray-500 mt-1">
                We'll only use this for booking confirmation
              </p>
=======
              <p className="text-xs text-gray-500 mt-1">We'll only use this for booking confirmation</p>
>>>>>>> da00050d
            </div>

            <div>
              <label className="block text-xs font-medium text-gray-400 mb-2">
                Phone Number <span className="text-red-400">*</span>
              </label>
              <input
                type="tel"
                placeholder="+63 912 345 6789"
                value={guestData.number}
                required
                onChange={(e) => {
                  setGuestData({ ...guestData, number: e.target.value });
                  if (formErrors.number) {
                    setFormErrors({ ...formErrors, number: "" });
                  }
                }}
                className={`w-full h-12 px-4 bg-[#2A2A2A] border rounded-xl focus:outline-none focus:ring-2 focus:ring-[#FF8C42]/50 transition-all duration-300 text-sm text-white placeholder-gray-500 ${
                  formErrors.number
<<<<<<< HEAD
                    ? "border-red-500 focus:border-red-500"
                    : "border-[#3A3A3A] focus:border-[#FF8C42]"
=======
                    ? 'border-red-500 focus:border-red-500'
                    : 'border-[#3A3A3A] focus:border-[#FF8C42]'
>>>>>>> da00050d
                }`}
              />
              {formErrors.number && (
                <p className="text-xs text-red-400 mt-1">{formErrors.number}</p>
              )}
<<<<<<< HEAD
              <p className="text-xs text-gray-500 mt-1">
                For booking updates and reminders
              </p>
=======
              <p className="text-xs text-gray-500 mt-1">For booking updates and reminders</p>
>>>>>>> da00050d
            </div>

            <div className="pt-2 space-y-3">
              <button
                type="submit"
                disabled={loading}
                className={`w-full py-3 rounded-xl font-light transition-all duration-300 text-sm ${
                  loading
<<<<<<< HEAD
                    ? "bg-gray-600 text-gray-300 cursor-not-allowed"
                    : "bg-gradient-to-r from-[#FF8C42] to-[#FF7A2B] text-white hover:shadow-lg transform hover:scale-[1.02]"
=======
                    ? 'bg-gray-600 text-gray-300 cursor-not-allowed'
                    : 'bg-gradient-to-r from-[#FF8C42] to-[#FF7A2B] text-white hover:shadow-lg transform hover:scale-[1.02]'
>>>>>>> da00050d
                }`}
              >
                {loading ? (
                  <div className="flex items-center justify-center space-x-2">
                    <div className="animate-spin w-4 h-4 border-2 border-white border-t-transparent rounded-full"></div>
                    <span>Creating your guest account...</span>
                  </div>
                ) : (
<<<<<<< HEAD
                  "Continue to Booking"
=======
                  'Continue to Booking'
>>>>>>> da00050d
                )}
              </button>

              <div className="text-center">
                <p className="text-xs text-gray-500">
<<<<<<< HEAD
                  By continuing, you agree to create a guest account for booking
                  purposes
=======
                  By continuing, you agree to create a guest account for booking purposes
>>>>>>> da00050d
                </p>
                <p className="text-xs text-gray-600 mt-1">
                  You can always upgrade to a full account later
                </p>
              </div>
            </div>
          </form>
        </div>
      </div>
    );
  };

  const renderConfirmation = () => (
    <div className="space-y-3 px-4">
      <div className="text-center mb-3">
        <h2 className="text-xl font-bold mb-1" style={{ color: "#36454F" }}>
          Confirm Your Booking
        </h2>
        <p className="text-sm font-medium" style={{ color: "#8B8B8B" }}>
          Please review your appointment details
        </p>
      </div>

      <div
        className="bg-white rounded-xl p-4 border shadow-lg"
        style={{ borderColor: "#E0E0E0" }}
      >
        <div className="space-y-4">
          {/* Service Details */}
          <div
            className="text-center border-b pb-3"
            style={{ borderColor: "#E0E0E0" }}
          >
            <div className="text-2xl mb-2">{selectedService?.image}</div>
            <h3 className="text-lg font-bold mb-1" style={{ color: "#36454F" }}>
              {selectedService?.name}
            </h3>
            <div className="flex justify-center items-center space-x-3">
              <span
                className="font-bold text-base"
                style={{ color: "#F68B24" }}
              >
                ₱{selectedService?.price.toLocaleString()}
              </span>
              <span
                className="font-medium text-sm"
                style={{ color: "#8B8B8B" }}
              >
                {selectedService?.duration}
              </span>
            </div>
          </div>

          {/* Appointment Details */}
          <div className="space-y-2">
            <div className="flex items-center justify-between py-1">
              <div className="flex items-center space-x-2">
                <Building className="w-4 h-4" style={{ color: "#F68B24" }} />
                <span
                  className="font-semibold text-sm"
                  style={{ color: "#36454F" }}
                >
                  Branch
                </span>
              </div>
              <span className="font-bold text-sm" style={{ color: "#36454F" }}>
                {selectedBranch?.name}
              </span>
            </div>
            <div className="flex items-center justify-between py-1">
              <div className="flex items-center space-x-2">
                <Calendar className="w-4 h-4" style={{ color: "#F68B24" }} />
                <span
                  className="font-semibold text-sm"
                  style={{ color: "#36454F" }}
                >
                  Date & Time
                </span>
              </div>
              <span className="font-bold text-sm" style={{ color: "#36454F" }}>
                Today, {selectedTime}
              </span>
            </div>
            <div className="flex items-center justify-between py-1">
              <div className="flex items-center space-x-2">
                <User className="w-4 h-4" style={{ color: "#F68B24" }} />
                <span
                  className="font-semibold text-sm"
                  style={{ color: "#36454F" }}
                >
                  Your Barber
                </span>
              </div>
              <span className="font-bold text-sm" style={{ color: "#36454F" }}>
                {selectedStaff?.full_name ||
                  selectedStaff?.name ||
                  "Any Barber"}
              </span>
            </div>
          </div>

          {/* Voucher Selection */}
          <div className="border-t pt-3" style={{ borderColor: "#E0E0E0" }}>
            <h4
              className="text-sm font-bold mb-3 flex items-center"
              style={{ color: "#36454F" }}
            >
              <Gift className="w-4 h-4 mr-2" style={{ color: "#F68B24" }} />
              Apply Voucher (Optional)
            </h4>

            {getAvailableVouchers().length > 0 ? (
              <div className="space-y-2 mb-3">
                <div className="max-h-32 overflow-y-auto space-y-2">
                  {getAvailableVouchers().map((voucher) => (
                    <button
                      key={voucher._id}
                      onClick={() =>
                        setSelectedVoucher(
                          selectedVoucher?._id === voucher._id ? null : voucher
                        )
                      }
                      className="w-full p-2 rounded-lg border-2 transition-all duration-200 text-left"
                      style={{
                        borderColor:
                          selectedVoucher?._id === voucher._id
                            ? "#F68B24"
                            : "#E0E0E0",
                        backgroundColor:
                          selectedVoucher?._id === voucher._id
                            ? "rgba(246, 139, 36, 0.1)"
                            : "white",
                      }}
                    >
                      <div className="flex items-center justify-between">
                        <div className="flex items-center space-x-2">
                          <div className="text-sm">🎁</div>
                          <div>
                            <p
                              className="text-xs font-bold"
                              style={{ color: "#36454F" }}
                            >
                              {voucher.code}
                            </p>
                            <p className="text-xs" style={{ color: "#F68B24" }}>
                              ₱{parseFloat(voucher.value || 0).toFixed(2)}
                            </p>
                          </div>
                        </div>
                        {selectedVoucher?._id === voucher._id && (
                          <div
                            className="w-4 h-4 rounded-full flex items-center justify-center"
                            style={{ backgroundColor: "#F68B24" }}
                          >
                            <span className="text-white text-xs">✓</span>
                          </div>
                        )}
                      </div>
                    </button>
                  ))}
                </div>
                {selectedVoucher && (
                  <div
                    className="text-xs text-center p-2 rounded"
                    style={{ backgroundColor: "#F0F8FF", color: "#36454F" }}
                  >
                    💰 You'll save ₱
                    {parseFloat(selectedVoucher.value || 0).toFixed(2)} with
                    this voucher
                  </div>
                )}
              </div>
            ) : (
              <div className="text-center py-3">
                <p className="text-xs" style={{ color: "#8B8B8B" }}>
                  No vouchers available
                </p>
              </div>
            )}
          </div>

          {/* Payment Options - Pay Later Only */}
          <div className="border-t pt-3" style={{ borderColor: "#E0E0E0" }}>
            <h4 className="text-sm font-bold mb-3" style={{ color: "#36454F" }}>
              Complete Your Booking
            </h4>

            <button
              onClick={() => handleConfirmBooking("pay_later")}
              disabled={bookingLoading}
              className={`w-full py-3 px-4 rounded-lg transition-all duration-200 text-sm flex items-center justify-center space-x-2 font-bold ${
                bookingLoading
                  ? "bg-gray-600 text-gray-300 cursor-not-allowed"
                  : "bg-orange-500 hover:bg-orange-600 text-white hover:shadow-lg"
              }`}
              style={{
<<<<<<< HEAD
                backgroundColor: bookingLoading ? "#4B5563" : "#FF8C42",
                color: bookingLoading ? "#D1D5DB" : "#FFFFFF",
              }}
              onMouseEnter={(e) => {
                if (!bookingLoading) {
                  e.target.style.backgroundColor = "#FF7A2B";
=======
                backgroundColor: bookingLoading ? '#4B5563' : '#FF8C42',
                color: bookingLoading ? '#D1D5DB' : '#FFFFFF',
              }}
              onMouseEnter={(e) => {
                if (!bookingLoading) {
                  e.target.style.backgroundColor = '#FF7A2B';
>>>>>>> da00050d
                }
              }}
              onMouseLeave={(e) => {
                if (!bookingLoading) {
<<<<<<< HEAD
                  e.target.style.backgroundColor = "#FF8C42";
=======
                  e.target.style.backgroundColor = '#FF8C42';
>>>>>>> da00050d
                }
              }}
            >
              {bookingLoading ? (
                <div className="flex items-center justify-center space-x-2">
                  <div className="animate-spin w-4 h-4 border-2 border-gray-400 border-t-transparent rounded-full"></div>
                  <span>Booking...</span>
                </div>
              ) : (
                <>
                  <span>🏪</span>
                  <span>Complete Booking - Pay at Shop</span>
                </>
              )}
            </button>

            <p
              className="text-xs text-center mt-3"
              style={{ color: "#8B8B8B" }}
            >
              Complete your booking now and pay when you arrive at the shop
            </p>
          </div>

          {/* Go Back Button */}
          <div className="pt-2">
            <button
              onClick={() => setStep(3)}
              className="w-full py-2 px-3 border font-bold rounded-lg transition-all duration-200 text-sm"
              style={{ borderColor: "#E0E0E0", color: "#8B8B8B" }}
              onMouseEnter={(e) => {
                e.target.style.backgroundColor = "#F5F5F5";
                e.target.style.color = "#36454F";
              }}
              onMouseLeave={(e) => {
                e.target.style.backgroundColor = "transparent";
                e.target.style.color = "#8B8B8B";
              }}
            >
              ← Go Back to Edit Details
            </button>
          </div>
        </div>
      </div>
    </div>
  );

  const renderBookingSuccess = () => {
    return (
      <div className="space-y-6 px-4">
        <div className="text-center">
          <div
            className="w-20 h-20 rounded-full flex items-center justify-center mx-auto mb-4 shadow-xl"
            style={{ backgroundColor: "#F68B24" }}
          >
            <CheckCircle className="w-10 h-10 text-white" />
          </div>
          <h2 className="text-3xl font-light mb-2 text-white">
            Booking Confirmed!
          </h2>
          <p className="font-light text-gray-300 text-sm">
            Your appointment has been successfully booked
          </p>
        </div>

        {/* QR Code */}
        <div className="bg-[#1A1A1A] rounded-2xl p-8 border border-[#2A2A2A] shadow-lg text-center">
          <h3 className="text-lg font-light mb-4 text-white">
            Your Booking QR Code
          </h3>

          {/* Real QR Code */}
          <div className="flex justify-center mb-6">
            <div className="p-6 bg-white rounded-2xl shadow-sm border border-gray-200">
              <div className="relative w-44 h-44">
                {(qrCodeLoading || !getBookingById?.booking_code) && (
                  <div className="absolute inset-0 flex items-center justify-center bg-white z-10">
                    <div className="text-center space-y-3">
                      <div className="animate-spin w-6 h-6 border-2 border-orange-500 border-t-transparent rounded-full mx-auto"></div>
                      <p className="text-xs text-gray-600">
                        {!getBookingById?.booking_code
                          ? "Loading booking details..."
                          : "Generating QR Code..."}
                      </p>
                    </div>
                  </div>
                )}
                <canvas
                  ref={qrRef}
                  className="rounded-lg w-full h-full"
                  style={{
                    display:
                      qrCodeLoading || !getBookingById?.booking_code
                        ? "none"
                        : "block",
                  }}
                ></canvas>
              </div>
            </div>
          </div>

          <div className="text-center space-y-3">
            <div className="text-lg font-light text-white">
              Booking Code:{" "}
              {getBookingById?.booking_code ? (
<<<<<<< HEAD
                <span className="font-bold text-[#FF8C42]">
                  {getBookingById.booking_code}
                </span>
=======
                <span className="font-bold text-[#FF8C42]">{getBookingById.booking_code}</span>
>>>>>>> da00050d
              ) : (
                <span className="inline-flex items-center space-x-2">
                  <span className="text-gray-400">Generating...</span>
                  <div className="animate-pulse w-2 h-2 bg-orange-500 rounded-full"></div>
                </span>
              )}
            </div>
            <p className="text-xs text-gray-400">
              Screenshot this QR code and show it when you arrive
            </p>
          </div>
        </div>

        {/* Booking Summary */}
        <div
          className="rounded-2xl p-6 border"
          style={{
            backgroundColor: "rgba(246, 139, 36, 0.05)",
            borderColor: "rgba(246, 139, 36, 0.2)",
          }}
        >
<<<<<<< HEAD
          <h4 className="text-sm font-light text-white mb-4 text-center">
            Booking Details
          </h4>
=======
          <h4 className="text-sm font-light text-white mb-4 text-center">Booking Details</h4>
>>>>>>> da00050d
          <div className="space-y-3">
            <div className="flex justify-between">
              <span className="font-light text-gray-400 text-sm">Branch:</span>
              <span className="font-normal text-white text-sm">
                {selectedBranch?.name}
              </span>
            </div>
            <div className="flex justify-between">
              <span className="font-light text-gray-400 text-sm">Service:</span>
              <span className="font-normal text-white text-sm">
                {selectedService?.name}
              </span>
            </div>
            <div className="flex justify-between">
<<<<<<< HEAD
              <span className="font-light text-gray-400 text-sm">
                Date & Time:
              </span>
=======
              <span className="font-light text-gray-400 text-sm">Date & Time:</span>
>>>>>>> da00050d
              <span className="font-normal text-white text-sm">
                {createdBooking?.date
                  ? new Date(createdBooking.date).toLocaleDateString()
                  : "Today"}
                , {createdBooking?.time || selectedTime}
              </span>
            </div>
            <div className="flex justify-between items-center">
              <span className="font-light text-gray-400 text-sm">Barber:</span>
              <div className="flex items-center space-x-2">
                {selectedStaff && (
                  <BarberAvatar barber={selectedStaff} className="w-6 h-6" />
                )}
                <span className="font-normal text-white text-sm">
                  {selectedStaff?.full_name ||
                    selectedStaff?.name ||
                    "Any Barber"}
                </span>
              </div>
            </div>
            {selectedVoucher && (
              <div className="flex justify-between">
<<<<<<< HEAD
                <span className="font-light text-gray-400 text-sm">
                  Subtotal:
                </span>
=======
                <span className="font-light text-gray-400 text-sm">Subtotal:</span>
>>>>>>> da00050d
                <span className="font-normal line-through text-gray-500 text-sm">
                  ₱{selectedService?.price.toLocaleString()}
                </span>
              </div>
            )}
            {selectedVoucher && (
              <div className="flex justify-between">
                <span className="font-light text-gray-400 text-sm">
                  Voucher Discount:
                </span>
                <span className="font-normal text-green-400 text-sm">
                  -₱{parseFloat(selectedVoucher.value || 0).toLocaleString()}
                </span>
              </div>
            )}
            <div className="flex justify-between border-t pt-3 border-orange-500/30">
              <span className="font-light text-white">Total:</span>
              <span className="font-normal text-lg text-[#FF8C42]">
                ₱
                {createdBooking?.total_amount
                  ? parseFloat(createdBooking.total_amount).toLocaleString()
                  : Math.max(
                      0,
                      (selectedService?.price || 0) -
                        (selectedVoucher?.value || 0)
                    ).toLocaleString()}
              </span>
            </div>
          </div>
        </div>

        {/* Action Buttons */}
        <div className="space-y-3"></div>
      </div>
    );
  };

  return (
    <div className="min-h-screen bg-[#0A0A0A]">
      {/* Header */}

      <div className="sticky top-0 z-40 bg-[#0A0A0A]/95 backdrop-blur-xl border-b border-[#1A1A1A]">
        <div className="max-w-md mx-auto px-4">
<<<<<<< HEAD
          <div className="relative flex items-center justify-center py-4">
            {/* Back Arrow - Left aligned */}
            <button
              onClick={() => setStep((prev) => Math.max(prev - 1, 1))}
              className="absolute left-0 flex items-center space-x-2 px-3 py-2 text-white font-semibold rounded-xl hover:bg-white/10 transition-all duration-200"
            >
              <ArrowLeft className="w-5 h-5" />
            </button>

            {/* Title - Centered */}
=======
          <div className="flex items-center justify-center py-4">
>>>>>>> da00050d
            <div className="text-center">
              <p className="text-lg font-light text-white">Book Service</p>
              <p className="text-xs text-[#FF8C42]">Step {step} of 6</p>
            </div>
          </div>
        </div>
      </div>

      {/* Step Indicator */}
      <div className="relative z-10">{renderStepIndicator()}</div>

      {/* Content */}
      <div className="relative z-10 pb-8">
        {step === 1 && renderBranchSelection()}
        {step === 2 && renderServiceSelection()}
        {step === 3 && renderTimeAndStaffSelection()}
        {step === 4 && renderGuestSignIn()}
        {step === 5 && renderConfirmation()}
        {step === 6 && renderBookingSuccess()}
      </div>

      {/* Error Dialog Modal */}
      {errorDialog.isOpen && (
        <div className="fixed inset-0 z-50 flex items-center justify-center px-4">
          {/* Backdrop */}
          <div
            className="absolute inset-0 bg-black/60 backdrop-blur-sm"
            onClick={closeErrorDialog}
          ></div>

          {/* Modal */}
          <div className="relative bg-[#1A1A1A] rounded-2xl shadow-2xl border border-[#2A2A2A] max-w-md w-full mx-auto p-6">
            {/* Error Icon */}
            <div className="flex justify-center mb-4">
              <div className="w-12 h-12 rounded-full bg-red-500/20 flex items-center justify-center">
<<<<<<< HEAD
                <svg
                  className="w-6 h-6 text-red-500"
                  fill="none"
                  stroke="currentColor"
                  viewBox="0 0 24 24"
                >
                  <path
                    strokeLinecap="round"
                    strokeLinejoin="round"
                    strokeWidth={2}
                    d="M12 9v2m0 4h.01m-6.938 4h13.856c1.54 0 2.502-1.667 1.732-2.5L13.732 4c-.77-.833-1.964-.833-2.732 0L3.732 16.5c-.77.833.192 2.5 1.732 2.5z"
                  />
=======
                <svg className="w-6 h-6 text-red-500" fill="none" stroke="currentColor" viewBox="0 0 24 24">
                  <path strokeLinecap="round" strokeLinejoin="round" strokeWidth={2} d="M12 9v2m0 4h.01m-6.938 4h13.856c1.54 0 2.502-1.667 1.732-2.5L13.732 4c-.77-.833-1.964-.833-2.732 0L3.732 16.5c-.77.833.192 2.5 1.732 2.5z" />
>>>>>>> da00050d
                </svg>
              </div>
            </div>

            {/* Title */}
            <h3 className="text-lg font-semibold text-white text-center mb-2">
              {errorDialog.title}
            </h3>

            {/* Message */}
            <p className="text-sm text-gray-300 text-center mb-6 leading-relaxed">
              {errorDialog.message}
            </p>

            {/* Action Button */}
            <button
              onClick={closeErrorDialog}
              className="w-full py-3 bg-[#FF8C42] hover:bg-[#FF7A2B] text-white font-medium rounded-xl transition-all duration-200"
            >
              OK
            </button>
          </div>
        </div>
      )}

      {/* Success Notification */}
      {successNotification.isOpen && (
        <div className="fixed top-4 right-4 z-50 max-w-sm">
          <div className="bg-green-500/90 backdrop-blur-sm text-white rounded-xl shadow-2xl border border-green-400/30 p-4">
            <div className="flex items-start space-x-3">
              <div className="flex-shrink-0">
<<<<<<< HEAD
                <svg
                  className="w-6 h-6 text-white"
                  fill="none"
                  stroke="currentColor"
                  viewBox="0 0 24 24"
                >
                  <path
                    strokeLinecap="round"
                    strokeLinejoin="round"
                    strokeWidth={2}
                    d="M9 12l2 2 4-4m6 2a9 9 0 11-18 0 9 9 0 0118 0z"
                  />
=======
                <svg className="w-6 h-6 text-white" fill="none" stroke="currentColor" viewBox="0 0 24 24">
                  <path strokeLinecap="round" strokeLinejoin="round" strokeWidth={2} d="M9 12l2 2 4-4m6 2a9 9 0 11-18 0 9 9 0 0118 0z" />
>>>>>>> da00050d
                </svg>
              </div>
              <div className="flex-1">
                <h4 className="font-semibold text-white mb-1">
                  {successNotification.title}
                </h4>
                <p className="text-sm text-green-50">
                  {successNotification.message}
                </p>
              </div>
              <button
                onClick={closeSuccessNotification}
                className="flex-shrink-0 text-green-100 hover:text-white transition-colors"
              >
<<<<<<< HEAD
                <svg
                  className="w-5 h-5"
                  fill="none"
                  stroke="currentColor"
                  viewBox="0 0 24 24"
                >
                  <path
                    strokeLinecap="round"
                    strokeLinejoin="round"
                    strokeWidth={2}
                    d="M6 18L18 6M6 6l12 12"
                  />
=======
                <svg className="w-5 h-5" fill="none" stroke="currentColor" viewBox="0 0 24 24">
                  <path strokeLinecap="round" strokeLinejoin="round" strokeWidth={2} d="M6 18L18 6M6 6l12 12" />
>>>>>>> da00050d
                </svg>
              </button>
            </div>
          </div>
        </div>
      )}
    </div>
  );
};

export default GuestServiceBooking;<|MERGE_RESOLUTION|>--- conflicted
+++ resolved
@@ -79,11 +79,7 @@
   const [branchSearchTerm, setBranchSearchTerm] = useState("");
   const [serviceSearchTerm, setServiceSearchTerm] = useState("");
   const qrRef = useRef(null);
-<<<<<<< HEAD
   const [openCategory, setOpenCategory] = useState(null); // ✅ Top level hook
-=======
-   const [openCategory, setOpenCategory] = useState(null); // ✅ Top level hook
->>>>>>> da00050d
 
   // Convex queries
   const branches = useQuery(api.services.branches.getActiveBranches);
@@ -775,7 +771,6 @@
         )}
       </div>
 
-<<<<<<< HEAD
     // Group services by category
     const categories = services.reduce((acc, service) => {
       const category = service.category || "Uncategorized";
@@ -913,99 +908,6 @@
             }
           )}
         </div>
-=======
-      {/* Category Dropdowns */}
-      <div className="space-y-3">
-        {Object.entries(categories).map(([categoryName, categoryServices]) => {
-          // Filter services within this category based on search term
-          const filteredServices = categoryServices.filter((service) => {
-            const searchLower = serviceSearchTerm.toLowerCase();
-            return (
-              service.name.toLowerCase().includes(searchLower) ||
-              (service.description &&
-                service.description.toLowerCase().includes(searchLower)) ||
-              service.price.toString().includes(searchLower)
-            );
-          });
-
-          if (filteredServices.length === 0) return null;
-
-          const isOpen = openCategory === categoryName;
-
-          return (
-            <div key={categoryName} className="bg-[#1A1A1A] rounded-lg border border-[#2A2A2A]">
-              <button
-                onClick={() =>
-                  setOpenCategory(isOpen ? null : categoryName)
-                }
-                className="w-full text-left px-4 py-3 flex justify-between items-center text-white font-semibold"
-              >
-                <span>{categoryName}</span>
-                <span>{isOpen ? "−" : "+"}</span>
-              </button>
-
-              {isOpen && (
-                <div className="space-y-2 px-4 pb-4">
-                  {filteredServices.map((service) => {
-                    const availableBarbers = barbers
-                      ? barbers.filter(
-                          (barber) =>
-                            barber.services &&
-                            Array.isArray(barber.services) &&
-                            barber.services.some(
-                              (serviceId) => serviceId === service._id
-                            )
-                        ).length
-                      : 0;
-
-                    return (
-                      <button
-                        key={service._id}
-                        onClick={() => handleServiceSelect(service)}
-                        className="w-full bg-[#1A1A1A] hover:bg-[#222222] border border-[#2A2A2A] hover:border-[#FF8C42] rounded-lg p-4 text-left transition-all duration-200 flex justify-between items-start"
-                      >
-                        <div>
-                          <h3 className="text-base font-semibold text-white">
-                            {service.name}
-                          </h3>
-                          {service.description && (
-                            <p className="text-xs text-gray-400 line-clamp-2">
-                              {service.description}
-                            </p>
-                          )}
-                          <span className="text-[#FF8C42] font-bold mt-1 block">
-                            ₱{parseFloat(service.price || 0).toLocaleString()}
-                          </span>
-                          {availableBarbers === 0 && (
-                            <p className="text-[10px] text-amber-500 mt-1">
-                              Limited availability
-                            </p>
-                          )}
-                        </div>
-                        <div className="self-center text-gray-500">
-                          <svg
-                            className="w-5 h-5"
-                            fill="none"
-                            viewBox="0 0 24 24"
-                            stroke="currentColor"
-                          >
-                            <path
-                              strokeLinecap="round"
-                              strokeLinejoin="round"
-                              strokeWidth={2}
-                              d="M9 5l7 7-7 7"
-                            />
-                          </svg>
-                        </div>
-                      </button>
-                    );
-                  })}
-                </div>
-              )}
-            </div>
-          );
-        })}
->>>>>>> da00050d
       </div>
     </div>
   );
@@ -1113,14 +1015,8 @@
               new Date(Date.now() + 30 * 24 * 60 * 60 * 1000)
                 .toISOString()
                 .split("T")[0]
-<<<<<<< HEAD
             }
             className="w-full px-3 py-2.5 rounded-lg bg-[#121212] border border-[#2A2A2A] text-gray-200 text-sm focus:outline-none focus:border-[#FF8C42] transition-colors"
-=======
-            } // 30 days ahead
-            className="w-full p-3 border-2 border-gray-200 rounded-lg text-base font-medium focus:outline-none focus:border-orange-500 transition-colors  bg-white"
-            style={{ color: "#36454F" }}
->>>>>>> da00050d
           />
         </div>
       )}
@@ -1379,11 +1275,7 @@
       // Generate a unique username for guest users
       const timestamp = Date.now();
       const randomSuffix = Math.random().toString(36).slice(2, 6);
-<<<<<<< HEAD
       const guestUsername = `guest_${guestData.name.toLowerCase().replace(/\s+/g, "_")}_${timestamp}_${randomSuffix}`;
-=======
-      const guestUsername = `guest_${guestData.name.toLowerCase().replace(/\s+/g, '_')}_${timestamp}_${randomSuffix}`;
->>>>>>> da00050d
       const generatedPassword = Math.random().toString(36).slice(-8);
 
       console.log("Creating guest user with data:", {
@@ -1406,14 +1298,10 @@
 
       // Handle existing vs new guest user
       if (newUser.isExistingUser) {
-<<<<<<< HEAD
         console.log(
           "✅ Existing customer found for guest booking:",
           newUser._id
         );
-=======
-        console.log("✅ Existing customer found for guest booking:", newUser._id);
->>>>>>> da00050d
         sessionStorage.setItem("guest_type", "existing_customer");
         // Show success message for existing user
         showSuccessNotification(
@@ -1433,10 +1321,6 @@
 
       setStep(5);
       setIsSignedIn(true);
-<<<<<<< HEAD
-=======
-
->>>>>>> da00050d
     } catch (error) {
       console.error("❌ Guest sign-in failed:", error);
 
@@ -1444,7 +1328,6 @@
       let title = "Sign In Failed";
       let errorMessage = "Failed to create guest account. Please try again.";
 
-<<<<<<< HEAD
       if (
         error.message?.includes("email already exists") ||
         error.message?.includes("AUTH_EMAIL_EXISTS")
@@ -1469,20 +1352,6 @@
         title = "System Issue";
         errorMessage =
           "There was a temporary issue creating your booking. Please try again.";
-=======
-      if (error.message?.includes("email already exists") || error.message?.includes("AUTH_EMAIL_EXISTS")) {
-        if (error.message?.includes("staff") || error.message?.includes("admin")) {
-          title = "Account Type Restricted";
-          errorMessage = "This email address is registered as a staff or admin account. Please use a different email for guest booking.";
-        } else {
-          title = "Booking Issue";
-          errorMessage = "There was an issue with your booking. Please try again or contact support.";
-        }
-        setFormErrors({ email: "Unable to use this email" });
-      } else if (error.message?.includes("username already exists") || error.message?.includes("AUTH_USERNAME_EXISTS")) {
-        title = "System Issue";
-        errorMessage = "There was a temporary issue creating your booking. Please try again.";
->>>>>>> da00050d
       } else if (error.message) {
         errorMessage = error.message;
       }
@@ -1499,13 +1368,9 @@
       <div className="px-4 pb-6 max-w-2xl mx-auto">
         {/* Header */}
         <div className="mb-6 text-center">
-<<<<<<< HEAD
           <h2 className="text-2xl font-light text-white mb-2">
             Your Information
           </h2>
-=======
-          <h2 className="text-2xl font-light text-white mb-2">Your Information</h2>
->>>>>>> da00050d
           <p className="text-sm text-gray-400">
             We'll create a temporary guest account for your booking
           </p>
@@ -1534,13 +1399,8 @@
                 }}
                 className={`w-full h-12 px-4 bg-[#2A2A2A] border rounded-xl focus:outline-none focus:ring-2 focus:ring-[#FF8C42]/50 transition-all duration-300 text-sm text-white placeholder-gray-500 ${
                   formErrors.name
-<<<<<<< HEAD
                     ? "border-red-500 focus:border-red-500"
                     : "border-[#3A3A3A] focus:border-[#FF8C42]"
-=======
-                    ? 'border-red-500 focus:border-red-500'
-                    : 'border-[#3A3A3A] focus:border-[#FF8C42]'
->>>>>>> da00050d
                 }`}
               />
               {formErrors.name && (
@@ -1565,25 +1425,16 @@
                 }}
                 className={`w-full h-12 px-4 bg-[#2A2A2A] border rounded-xl focus:outline-none focus:ring-2 focus:ring-[#FF8C42]/50 transition-all duration-300 text-sm text-white placeholder-gray-500 ${
                   formErrors.email
-<<<<<<< HEAD
                     ? "border-red-500 focus:border-red-500"
                     : "border-[#3A3A3A] focus:border-[#FF8C42]"
-=======
-                    ? 'border-red-500 focus:border-red-500'
-                    : 'border-[#3A3A3A] focus:border-[#FF8C42]'
->>>>>>> da00050d
                 }`}
               />
               {formErrors.email && (
                 <p className="text-xs text-red-400 mt-1">{formErrors.email}</p>
               )}
-<<<<<<< HEAD
               <p className="text-xs text-gray-500 mt-1">
                 We'll only use this for booking confirmation
               </p>
-=======
-              <p className="text-xs text-gray-500 mt-1">We'll only use this for booking confirmation</p>
->>>>>>> da00050d
             </div>
 
             <div>
@@ -1603,25 +1454,16 @@
                 }}
                 className={`w-full h-12 px-4 bg-[#2A2A2A] border rounded-xl focus:outline-none focus:ring-2 focus:ring-[#FF8C42]/50 transition-all duration-300 text-sm text-white placeholder-gray-500 ${
                   formErrors.number
-<<<<<<< HEAD
                     ? "border-red-500 focus:border-red-500"
                     : "border-[#3A3A3A] focus:border-[#FF8C42]"
-=======
-                    ? 'border-red-500 focus:border-red-500'
-                    : 'border-[#3A3A3A] focus:border-[#FF8C42]'
->>>>>>> da00050d
                 }`}
               />
               {formErrors.number && (
                 <p className="text-xs text-red-400 mt-1">{formErrors.number}</p>
               )}
-<<<<<<< HEAD
               <p className="text-xs text-gray-500 mt-1">
                 For booking updates and reminders
               </p>
-=======
-              <p className="text-xs text-gray-500 mt-1">For booking updates and reminders</p>
->>>>>>> da00050d
             </div>
 
             <div className="pt-2 space-y-3">
@@ -1630,13 +1472,8 @@
                 disabled={loading}
                 className={`w-full py-3 rounded-xl font-light transition-all duration-300 text-sm ${
                   loading
-<<<<<<< HEAD
                     ? "bg-gray-600 text-gray-300 cursor-not-allowed"
                     : "bg-gradient-to-r from-[#FF8C42] to-[#FF7A2B] text-white hover:shadow-lg transform hover:scale-[1.02]"
-=======
-                    ? 'bg-gray-600 text-gray-300 cursor-not-allowed'
-                    : 'bg-gradient-to-r from-[#FF8C42] to-[#FF7A2B] text-white hover:shadow-lg transform hover:scale-[1.02]'
->>>>>>> da00050d
                 }`}
               >
                 {loading ? (
@@ -1645,22 +1482,14 @@
                     <span>Creating your guest account...</span>
                   </div>
                 ) : (
-<<<<<<< HEAD
                   "Continue to Booking"
-=======
-                  'Continue to Booking'
->>>>>>> da00050d
                 )}
               </button>
 
               <div className="text-center">
                 <p className="text-xs text-gray-500">
-<<<<<<< HEAD
                   By continuing, you agree to create a guest account for booking
                   purposes
-=======
-                  By continuing, you agree to create a guest account for booking purposes
->>>>>>> da00050d
                 </p>
                 <p className="text-xs text-gray-600 mt-1">
                   You can always upgrade to a full account later
@@ -1857,30 +1686,17 @@
                   : "bg-orange-500 hover:bg-orange-600 text-white hover:shadow-lg"
               }`}
               style={{
-<<<<<<< HEAD
                 backgroundColor: bookingLoading ? "#4B5563" : "#FF8C42",
                 color: bookingLoading ? "#D1D5DB" : "#FFFFFF",
               }}
               onMouseEnter={(e) => {
                 if (!bookingLoading) {
                   e.target.style.backgroundColor = "#FF7A2B";
-=======
-                backgroundColor: bookingLoading ? '#4B5563' : '#FF8C42',
-                color: bookingLoading ? '#D1D5DB' : '#FFFFFF',
-              }}
-              onMouseEnter={(e) => {
-                if (!bookingLoading) {
-                  e.target.style.backgroundColor = '#FF7A2B';
->>>>>>> da00050d
                 }
               }}
               onMouseLeave={(e) => {
                 if (!bookingLoading) {
-<<<<<<< HEAD
                   e.target.style.backgroundColor = "#FF8C42";
-=======
-                  e.target.style.backgroundColor = '#FF8C42';
->>>>>>> da00050d
                 }
               }}
             >
@@ -1986,13 +1802,9 @@
             <div className="text-lg font-light text-white">
               Booking Code:{" "}
               {getBookingById?.booking_code ? (
-<<<<<<< HEAD
                 <span className="font-bold text-[#FF8C42]">
                   {getBookingById.booking_code}
                 </span>
-=======
-                <span className="font-bold text-[#FF8C42]">{getBookingById.booking_code}</span>
->>>>>>> da00050d
               ) : (
                 <span className="inline-flex items-center space-x-2">
                   <span className="text-gray-400">Generating...</span>
@@ -2014,13 +1826,9 @@
             borderColor: "rgba(246, 139, 36, 0.2)",
           }}
         >
-<<<<<<< HEAD
           <h4 className="text-sm font-light text-white mb-4 text-center">
             Booking Details
           </h4>
-=======
-          <h4 className="text-sm font-light text-white mb-4 text-center">Booking Details</h4>
->>>>>>> da00050d
           <div className="space-y-3">
             <div className="flex justify-between">
               <span className="font-light text-gray-400 text-sm">Branch:</span>
@@ -2035,13 +1843,9 @@
               </span>
             </div>
             <div className="flex justify-between">
-<<<<<<< HEAD
               <span className="font-light text-gray-400 text-sm">
                 Date & Time:
               </span>
-=======
-              <span className="font-light text-gray-400 text-sm">Date & Time:</span>
->>>>>>> da00050d
               <span className="font-normal text-white text-sm">
                 {createdBooking?.date
                   ? new Date(createdBooking.date).toLocaleDateString()
@@ -2064,13 +1868,9 @@
             </div>
             {selectedVoucher && (
               <div className="flex justify-between">
-<<<<<<< HEAD
                 <span className="font-light text-gray-400 text-sm">
                   Subtotal:
                 </span>
-=======
-                <span className="font-light text-gray-400 text-sm">Subtotal:</span>
->>>>>>> da00050d
                 <span className="font-normal line-through text-gray-500 text-sm">
                   ₱{selectedService?.price.toLocaleString()}
                 </span>
@@ -2114,7 +1914,6 @@
 
       <div className="sticky top-0 z-40 bg-[#0A0A0A]/95 backdrop-blur-xl border-b border-[#1A1A1A]">
         <div className="max-w-md mx-auto px-4">
-<<<<<<< HEAD
           <div className="relative flex items-center justify-center py-4">
             {/* Back Arrow - Left aligned */}
             <button
@@ -2125,9 +1924,6 @@
             </button>
 
             {/* Title - Centered */}
-=======
-          <div className="flex items-center justify-center py-4">
->>>>>>> da00050d
             <div className="text-center">
               <p className="text-lg font-light text-white">Book Service</p>
               <p className="text-xs text-[#FF8C42]">Step {step} of 6</p>
@@ -2163,7 +1959,6 @@
             {/* Error Icon */}
             <div className="flex justify-center mb-4">
               <div className="w-12 h-12 rounded-full bg-red-500/20 flex items-center justify-center">
-<<<<<<< HEAD
                 <svg
                   className="w-6 h-6 text-red-500"
                   fill="none"
@@ -2176,10 +1971,6 @@
                     strokeWidth={2}
                     d="M12 9v2m0 4h.01m-6.938 4h13.856c1.54 0 2.502-1.667 1.732-2.5L13.732 4c-.77-.833-1.964-.833-2.732 0L3.732 16.5c-.77.833.192 2.5 1.732 2.5z"
                   />
-=======
-                <svg className="w-6 h-6 text-red-500" fill="none" stroke="currentColor" viewBox="0 0 24 24">
-                  <path strokeLinecap="round" strokeLinejoin="round" strokeWidth={2} d="M12 9v2m0 4h.01m-6.938 4h13.856c1.54 0 2.502-1.667 1.732-2.5L13.732 4c-.77-.833-1.964-.833-2.732 0L3.732 16.5c-.77.833.192 2.5 1.732 2.5z" />
->>>>>>> da00050d
                 </svg>
               </div>
             </div>
@@ -2211,7 +2002,6 @@
           <div className="bg-green-500/90 backdrop-blur-sm text-white rounded-xl shadow-2xl border border-green-400/30 p-4">
             <div className="flex items-start space-x-3">
               <div className="flex-shrink-0">
-<<<<<<< HEAD
                 <svg
                   className="w-6 h-6 text-white"
                   fill="none"
@@ -2224,10 +2014,6 @@
                     strokeWidth={2}
                     d="M9 12l2 2 4-4m6 2a9 9 0 11-18 0 9 9 0 0118 0z"
                   />
-=======
-                <svg className="w-6 h-6 text-white" fill="none" stroke="currentColor" viewBox="0 0 24 24">
-                  <path strokeLinecap="round" strokeLinejoin="round" strokeWidth={2} d="M9 12l2 2 4-4m6 2a9 9 0 11-18 0 9 9 0 0118 0z" />
->>>>>>> da00050d
                 </svg>
               </div>
               <div className="flex-1">
@@ -2242,7 +2028,6 @@
                 onClick={closeSuccessNotification}
                 className="flex-shrink-0 text-green-100 hover:text-white transition-colors"
               >
-<<<<<<< HEAD
                 <svg
                   className="w-5 h-5"
                   fill="none"
@@ -2255,10 +2040,6 @@
                     strokeWidth={2}
                     d="M6 18L18 6M6 6l12 12"
                   />
-=======
-                <svg className="w-5 h-5" fill="none" stroke="currentColor" viewBox="0 0 24 24">
-                  <path strokeLinecap="round" strokeLinejoin="round" strokeWidth={2} d="M6 18L18 6M6 6l12 12" />
->>>>>>> da00050d
                 </svg>
               </button>
             </div>
