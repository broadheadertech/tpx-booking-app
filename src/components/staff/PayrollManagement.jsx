--- conflicted
+++ resolved
@@ -756,7 +756,6 @@
 
       // Calculate service commission for the day
       let dayServiceCommission = 0;
-<<<<<<< HEAD
 
       // Check if we have per-booking commission data (from newer records)
       const hasBookingCommission = dateBookings.some(b => b.commission !== undefined);
@@ -777,18 +776,6 @@
           // Fallback: use commission rate if no total data available
           dayServiceCommission = dayServiceRevenue * (record.commission_rate / 100);
         }
-=======
-      const totalServiceCommission = record.gross_commission - (record.product_commission || 0);
-      const totalServiceRevenue = record.total_service_revenue || 0;
-
-      if (totalServiceRevenue > 0 && dayServiceRevenue > 0) {
-        // Distribute total service commission proportionally based on revenue
-        const dayRevenueRatio = dayServiceRevenue / totalServiceRevenue;
-        dayServiceCommission = totalServiceCommission * dayRevenueRatio;
-      } else if (dayServiceRevenue > 0) {
-        // Fallback: use commission rate if no total data available
-        dayServiceCommission = dayServiceRevenue * (record.commission_rate / 100);
->>>>>>> 5310cbb3
       }
 
       // Calculate daily totals for products
