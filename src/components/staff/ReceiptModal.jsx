import React, { useRef, useEffect } from 'react'
import Modal from '../common/Modal'
import { Printer, Download, X, CheckCircle } from 'lucide-react'

const ReceiptModal = ({ 
  isOpen, 
  onClose, 
  transactionData,
  branchInfo,
  staffInfo 
}) => {
  const printIframeRef = useRef(null)
  const isPrintingRef = useRef(false)

  if (!transactionData) return null

  // Cleanup iframe on unmount
  useEffect(() => {
    return () => {
      if (printIframeRef.current && printIframeRef.current.parentNode) {
        printIframeRef.current.parentNode.removeChild(printIframeRef.current)
        printIframeRef.current = null
      }
    }
  }, [])

  // Detect if running in Capacitor (native app)
  const isCapacitor = () => {
    return typeof window !== 'undefined' && window.Capacitor
  }

  // Reusable hidden-iframe printer for URLs (PDF/HTML)
  const printWithIframeUrl = (url) => {
    return new Promise((resolve) => {
      const iframe = document.createElement('iframe')
      iframe.style.position = 'fixed'
      iframe.style.right = '0'
      iframe.style.bottom = '0'
      iframe.style.width = '0'
      iframe.style.height = '0'
      iframe.style.border = '0'
      iframe.style.opacity = '0'
      iframe.style.pointerEvents = 'none'
      iframe.style.zIndex = '-9999'
      document.body.appendChild(iframe)
      const cleanup = () => {
        try { document.body.removeChild(iframe) } catch (_) {}
      }
      const onAfter = () => {
        cleanup()
        resolve(true)
      }
      iframe.onload = () => {
        try {
          const w = iframe.contentWindow
          if (w) {
            try { w.addEventListener('afterprint', onAfter) } catch (_) {}
            setTimeout(() => {
              try {
                w.focus()
                w.print()
                setTimeout(onAfter, 60000) // safety cleanup
              } catch (_) {
                cleanup()
                resolve(false)
              }
            }, 250)
          } else {
            cleanup()
            resolve(false)
          }
        } catch (_) {
          cleanup()
          resolve(false)
        }
      }
      setTimeout(() => {
        if (!iframe.contentDocument) {
          cleanup()
          resolve(false)
        }
      }, 2000)
      iframe.src = url
    })
  }

  const formatDate = (timestamp) => {
    const date = new Date(timestamp)
    return date.toLocaleDateString('en-US', {
      year: 'numeric',
      month: 'short',
      day: 'numeric',
      hour: '2-digit',
      minute: '2-digit'
    })
  }

  const formatTime = (timestamp) => {
    const date = new Date(timestamp)
    return date.toLocaleTimeString('en-US', {
      hour: '2-digit',
      minute: '2-digit',
      hour12: true
    })
  }

  // Build ESC/POS text with basic commands
  const generateEscPosText = () => {
    const ESC = '\x1B'
    const GS = '\x1D'
    const initialize = ESC + '@'
    const alignCenter = ESC + 'a' + '\x01'
    const alignLeft = ESC + 'a' + '\x00'
    const boldOn = ESC + 'E' + '\x01'
    const boldOff = ESC + 'E' + '\x00'
    const cutPartial = GS + 'V' + '\x42' + '\x00'
    const feed1 = '\n'
    const feed2 = '\n\n'
    const width = 32
    const padCenter = (text) => {
      const s = String(text || '')
      const len = Math.min(width, s.length)
      const left = Math.max(0, Math.floor((width - len) / 2))
      return ' '.repeat(left) + s.slice(0, width)
    }
    const leftRight = (left, right) => {
      const l = String(left || '')
      const r = String(right || '')
      const spaces = Math.max(1, width - l.length - r.length)
      return l + ' '.repeat(spaces) + r
    }
    const dash = '-'.repeat(width)
    const eq = '='.repeat(width)
    const lines = []
    lines.push(initialize)
    lines.push(alignCenter + boldOn + padCenter('TIPUNOX') + boldOff + feed1)
    lines.push(alignCenter + boldOn + padCenter('ANGELES BARBERSHOP') + boldOff + feed1)
    if (branchInfo?.name) lines.push(alignCenter + padCenter(branchInfo.name) + feed1)
    if (branchInfo?.address) lines.push(alignCenter + padCenter(branchInfo.address) + feed1)
    if (branchInfo?.phone) lines.push(alignCenter + padCenter(`Tel: ${branchInfo.phone}`) + feed1)
    lines.push(alignLeft + eq + feed1)
    lines.push(alignCenter + boldOn + padCenter('OFFICIAL RECEIPT') + boldOff + feed1)
    lines.push(alignLeft + leftRight('Receipt No:', String(transactionData.receipt_number || transactionData.transaction_id || 'N/A')) + feed1)
    lines.push(alignLeft + leftRight('Date:', formatDate(transactionData.timestamp || Date.now())) + feed1)
    lines.push(alignLeft + leftRight('Cashier:', String(staffInfo?.username || staffInfo?.full_name || 'Staff')) + feed1)
    if (transactionData.barber_name) lines.push(alignLeft + leftRight('Barber:', String(transactionData.barber_name)) + feed1)
    if (transactionData.customer_name) lines.push(alignLeft + leftRight('Customer:', String(transactionData.customer_name)) + feed1)
    lines.push(alignLeft + eq + feed1)
    lines.push(alignLeft + leftRight('Item', 'Amount') + feed1)
    lines.push(alignLeft + dash + feed1)
    if (transactionData.services?.length) {
      transactionData.services.forEach(service => {
        const name = String(service?.service_name || service?.name || 'Service')
        const qty = service?.quantity || 1
        const price = (service?.price || 0).toFixed(2)
        const total = (qty * (service?.price || 0)).toFixed(2)
        lines.push(alignLeft + boldOn + name.slice(0, width) + boldOff + feed1)
        lines.push(alignLeft + leftRight(`  ${qty}x PHP ${price}`, `PHP ${total}`) + feed1)
      })
    }
    if (transactionData.products?.length) {
      transactionData.products.forEach(product => {
        const name = String(product?.product_name || product?.name || 'Product')
        const qty = product?.quantity || 1
        const price = (product?.price || 0).toFixed(2)
        const total = (qty * (product?.price || 0)).toFixed(2)
        lines.push(alignLeft + boldOn + name.slice(0, width) + boldOff + feed1)
        lines.push(alignLeft + leftRight(`  ${qty}x PHP ${price}`, `PHP ${total}`) + feed1)
      })
    }
    lines.push(alignLeft + dash + feed1)
    lines.push(alignLeft + leftRight('Subtotal:', `PHP ${(transactionData.subtotal || 0).toFixed(2)}`) + feed1)
    if (transactionData.discount_amount > 0) lines.push(alignLeft + leftRight('Discount:', `-PHP ${transactionData.discount_amount.toFixed(2)}`) + feed1)
    if (transactionData.tax_amount > 0) lines.push(alignLeft + leftRight('Tax:', `PHP ${transactionData.tax_amount.toFixed(2)}`) + feed1)
    lines.push(alignLeft + eq + feed1)
    lines.push(alignLeft + boldOn + leftRight('TOTAL:', `PHP ${(transactionData.total_amount || 0).toFixed(2)}`) + boldOff + feed1)
    lines.push(alignLeft + eq + feed1)
    lines.push(alignLeft + leftRight('Payment:', String((transactionData.payment_method || 'cash').replace('_', ' ').toUpperCase())) + feed1)
    if (transactionData.payment_method === 'cash') {
      if (transactionData.cash_received) lines.push(alignLeft + leftRight('Cash Received:', `PHP ${transactionData.cash_received.toFixed(2)}`) + feed1)
      if (transactionData.change_amount) lines.push(alignLeft + leftRight('Change:', `PHP ${transactionData.change_amount.toFixed(2)}`) + feed1)
    }
    lines.push(feed1)
    lines.push(alignCenter + boldOn + padCenter('Thank you for your business!') + boldOff + feed1)
    lines.push(alignCenter + padCenter('Please come again!') + feed1)
    lines.push(feed2)
    lines.push(cutPartial)
    return lines.join('')
  }

  const tryAndroidEscPosPrint = () => {
    try {
      if (typeof window !== 'undefined' && window.Android && typeof window.Android.printText === 'function') {
        const payload = generateEscPosText()
        window.Android.printText(payload)
        return true
      }
    } catch (_) {}
    return false
  }

  const handlePrint = async () => {
    try {
      if (isPrintingRef.current) return
      isPrintingRef.current = true

      // 1) ESC/POS via Android bridge (direct thermal printing)
      const androidOk = tryAndroidEscPosPrint()
<<<<<<< HEAD
      if (androidOk) {
        isPrintingRef.current = false
        return
      }
=======
      if (androidOk) return

      // Build HTML once for later paths (no inline scripts)
      const receiptHTML = generateReceiptHTML()
      const fullHTML = `
        <!DOCTYPE html>
        <html>
          <head>
            <title>Receipt - ${transactionData.receipt_number || transactionData.transaction_id}</title>
            <meta charset="utf-8">
            <meta name="viewport" content="width=device-width, initial-scale=1.0">
            <style>
              /* Thermal printer optimized styles for 58mm paper */
              @page {
                size: 58mm auto;
                margin: 0mm;
              }
              * {
                margin: 0;
                padding: 0;
                box-sizing: border-box;
              }
              html, body {
                width: 58mm;
                max-width: 58mm;
                margin: 0;
                padding: 0;
                font-family: 'Courier New', Courier, monospace;
                font-size: 11px;
                line-height: 1.3;
                color: #000 !important;
                background: #fff !important;
                -webkit-print-color-adjust: exact;
                print-color-adjust: exact;
              }
              body {
                padding: 3mm 2mm;
              }
              @media print {
                @page {
                  size: 58mm auto;
                  margin: 0mm;
                }
                html, body {
                  width: 58mm !important;
                  max-width: 58mm !important;
                }
                body {
                  padding: 3mm 2mm !important;
                }
              }
              .receipt-container {
                width: 100%;
                max-width: 54mm;
                margin: 0 auto;
                color: #000 !important;
              }
              table {
                width: 100%;
                border-collapse: collapse;
                font-size: 10px;
                color: #000 !important;
              }
              td {
                padding: 2px 1px;
                color: #000 !important;
                vertical-align: top;
              }
              .header {
                text-align: center;
                margin-bottom: 5px;
                padding-bottom: 5px;
                border-bottom: 1px dashed #000;
              }
              .business-name {
                font-size: 14px;
                font-weight: bold;
                margin-bottom: 2px;
                text-transform: uppercase;
              }
              .branch-name {
                font-size: 11px;
                font-weight: bold;
                margin-bottom: 2px;
              }
              .address, .phone {
                font-size: 9px;
                margin-bottom: 1px;
              }
              .separator {
                border-top: 1px dashed #000;
                margin: 5px 0;
                height: 0;
              }
              .separator-thick {
                border-top: 2px solid #000;
                margin: 5px 0;
                height: 0;
              }
              .receipt-title {
                text-align: center;
                font-size: 12px;
                font-weight: bold;
                margin: 5px 0;
                text-transform: uppercase;
              }
              .footer {
                text-align: center;
                margin-top: 8px;
                font-size: 9px;
                border-top: 1px dashed #000;
                padding-top: 5px;
              }
              .thank-you {
                font-weight: bold;
                margin-bottom: 3px;
                font-size: 10px;
              }
              .footer-note {
                font-size: 8px;
                margin-top: 2px;
              }
              .receipt-number {
                font-family: 'Courier New', monospace;
                font-size: 9px;
                letter-spacing: 0.5px;
              }
            </style>
          </head>
          <body style="background:#FFFFFF; color:#000000; -webkit-print-color-adjust:exact; print-color-adjust:exact;">
            ${receiptHTML}
          </body>
        </html>
      `
>>>>>>> 64cebc8f

      // 2) Capacitor native printing
      if (isCapacitor() && window.Capacitor?.Plugins?.Printer) {
        try {
          const simpleHTML = generateSimpleThermalHTML()
          await window.Capacitor.Plugins.Printer.print({
            html: simpleHTML,
            name: `Receipt-${transactionData.receipt_number || transactionData.transaction_id}`,
          })
          isPrintingRef.current = false
          return
<<<<<<< HEAD
        } catch (err) {
          console.warn('Capacitor print failed:', err)
        }
      }

      // 3) Direct window.open for thermal printing (most reliable for Android/POS)
      const simpleHTML = generateSimpleThermalHTML()
      const printWindow = window.open('', '_blank', 'width=300,height=600,menubar=no,toolbar=no,location=no')
      
      if (printWindow) {
        printWindow.document.write(simpleHTML)
        printWindow.document.close()
        
        // Wait for content to load then print
        printWindow.onload = () => {
          setTimeout(() => {
            printWindow.focus()
            printWindow.print()
          }, 250)
        }
=======
        } catch (_) {}
      }

      // 3) HTML iframe print (best for Android thermal printers)
      const tryHtmlIframePrint = async () => {
        try {
          const blob = new Blob([fullHTML], { type: 'text/html' })
          const url = URL.createObjectURL(blob)
          const ok = await printWithIframeUrl(url)
          setTimeout(() => URL.revokeObjectURL(url), 1500)
          return ok
        } catch (_) {
          return false
        }
      }
      
      const htmlOk = await tryHtmlIframePrint()
      if (htmlOk) return

      // 4) window.open fallback
      const win = window.open('', '_blank', 'width=300,height=600')
      if (win) {
        win.document.write(fullHTML)
        win.document.close()
        try { win.focus(); win.print() } catch (_) {}
>>>>>>> 64cebc8f
      } else {
        alert('Please allow popups to print receipts')
      }
    } catch (error) {
      console.error('Print error:', error)
      alert('Printing failed. Please try again or contact support.')
    } finally {
      setTimeout(() => {
        isPrintingRef.current = false
      }, 1000)
    }
  }

  // Generate simplified HTML optimized for thermal printers (58mm paper)
  const generateSimpleThermalHTML = () => {
    const receiptNumber = transactionData.receipt_number || transactionData.transaction_id || 'N/A'
    const timestamp = transactionData.timestamp || Date.now()
    const dateStr = formatDate(timestamp)
    const timeStr = formatTime(timestamp)
    
    return `<!DOCTYPE html>
<html>
<head>
  <meta charset="utf-8">
  <meta name="viewport" content="width=58mm">
  <title>Receipt ${receiptNumber}</title>
  <style>
    @page { 
      size: 58mm auto; 
      margin: 0; 
    }
    * { 
      margin: 0; 
      padding: 0; 
      box-sizing: border-box; 
    }
    body { 
      width: 58mm;
      font-family: 'Courier New', monospace;
      font-size: 10px;
      line-height: 1.4;
      padding: 2mm;
      color: #000;
      background: #fff;
    }
    @media print {
      body { width: 58mm; }
    }
    .center { text-align: center; }
    .bold { font-weight: bold; }
    .line { border-bottom: 1px dashed #000; margin: 2mm 0; }
    .line2 { border-bottom: 1px solid #000; margin: 2mm 0; }
    table { width: 100%; border-collapse: collapse; }
    td { padding: 1px 0; }
    .right { text-align: right; }
    .small { font-size: 8px; }
  </style>
</head>
<body>
  <div class="center bold" style="font-size: 12px;">TIPUNOX</div>
  <div class="center bold">ANGELES BARBERSHOP</div>
  ${branchInfo?.name ? `<div class="center small">${branchInfo.name}</div>` : ''}
  ${branchInfo?.address ? `<div class="center small">${branchInfo.address}</div>` : ''}
  ${branchInfo?.phone ? `<div class="center small">Tel: ${branchInfo.phone}</div>` : ''}
  <div class="line"></div>
  
  <div class="center bold">OFFICIAL RECEIPT</div>
  <div class="line"></div>
  
  <table class="small">
    <tr><td>Receipt No:</td><td class="right">${receiptNumber}</td></tr>
    <tr><td>Date:</td><td class="right">${dateStr}</td></tr>
    <tr><td>Time:</td><td class="right">${timeStr}</td></tr>
    <tr><td>Cashier:</td><td class="right">${staffInfo?.username || staffInfo?.full_name || 'Staff'}</td></tr>
    ${transactionData.barber_name ? `<tr><td>Barber:</td><td class="right">${transactionData.barber_name}</td></tr>` : ''}
    ${transactionData.customer_name ? `<tr><td>Customer:</td><td class="right">${transactionData.customer_name}</td></tr>` : ''}
  </table>
  <div class="line2"></div>
  
  ${transactionData.services && transactionData.services.length > 0 ? transactionData.services.map(service => {
    const itemTotal = (service.quantity || 1) * (service.price || 0)
    return `
    <div class="bold">${service.service_name || service.name || 'Service'}</div>
    <table class="small">
      <tr>
        <td>${service.quantity || 1}x ₱${(service.price || 0).toFixed(2)}</td>
        <td class="right">₱${itemTotal.toFixed(2)}</td>
      </tr>
    </table>
    `
  }).join('') : ''}
  
  ${transactionData.products && transactionData.products.length > 0 ? transactionData.products.map(product => {
    const itemTotal = (product.quantity || 1) * (product.price || 0)
    return `
    <div class="bold">${product.product_name || product.name || 'Product'}</div>
    <table class="small">
      <tr>
        <td>${product.quantity || 1}x ₱${(product.price || 0).toFixed(2)}</td>
        <td class="right">₱${itemTotal.toFixed(2)}</td>
      </tr>
    </table>
    `
  }).join('') : ''}
  
  <div class="line"></div>
  <table>
    <tr><td class="bold">Subtotal:</td><td class="right bold">₱${(transactionData.subtotal || 0).toFixed(2)}</td></tr>
    ${transactionData.discount_amount > 0 ? `<tr><td class="bold">Discount:</td><td class="right bold">-₱${transactionData.discount_amount.toFixed(2)}</td></tr>` : ''}
    ${transactionData.tax_amount > 0 ? `<tr><td class="bold">Tax:</td><td class="right bold">₱${transactionData.tax_amount.toFixed(2)}</td></tr>` : ''}
  </table>
  <div class="line2"></div>
  
  <table style="font-size: 11px;">
    <tr><td class="bold">TOTAL:</td><td class="right bold">₱${(transactionData.total_amount || 0).toFixed(2)}</td></tr>
  </table>
  <div class="line2"></div>
  
  <table class="small">
    <tr><td class="bold">Payment:</td><td class="right">${(transactionData.payment_method || 'cash').replace('_', ' ').toUpperCase()}</td></tr>
    ${transactionData.payment_method === 'cash' && transactionData.cash_received ? `<tr><td>Cash:</td><td class="right">₱${transactionData.cash_received.toFixed(2)}</td></tr>` : ''}
    ${transactionData.payment_method === 'cash' && transactionData.change_amount ? `<tr><td>Change:</td><td class="right">₱${transactionData.change_amount.toFixed(2)}</td></tr>` : ''}
  </table>
  
  <div class="line"></div>
  <div class="center bold" style="margin-top: 3mm;">Thank you!</div>
  <div class="center small">Please come again!</div>
  <div class="center small" style="margin-top: 2mm;">Receipt #${receiptNumber}</div>
  <br>
</body>
</html>`
  }

  const handleDownload = () => {
    // Create a text version of the receipt
    const receiptText = generateReceiptText()
    const blob = new Blob([receiptText], { type: 'text/plain' })
    const url = URL.createObjectURL(blob)
    const link = document.createElement('a')
    link.href = url
    link.download = `receipt-${transactionData.transaction_id}.txt`
    document.body.appendChild(link)
    link.click()
    document.body.removeChild(link)
    URL.revokeObjectURL(url)
  }

  const generateReceiptHTML = () => {
    const receiptNumber = transactionData.receipt_number || transactionData.transaction_id || 'N/A'
    const timestamp = transactionData.timestamp || Date.now()
    const dateStr = formatDate(timestamp)
    const timeStr = formatTime(timestamp)
    
    // Escape HTML to prevent XSS
    const escapeHtml = (text) => {
      if (!text) return ''
      return String(text)
        .replace(/&/g, '&amp;')
        .replace(/</g, '&lt;')
        .replace(/>/g, '&gt;')
        .replace(/"/g, '&quot;')
        .replace(/'/g, '&#039;')
    }
    
    // Format text for thermal printer (simple table-based layout)
    // Using 48mm width (standard printable width for 58mm paper with 5mm margins on each side)
    let html = `
      <div class="receipt-container" style="width: 48mm !important; max-width: 48mm !important; min-width: 48mm !important; margin: 0 auto; display: block; visibility: visible; color: #000000;">
        <!-- Header -->
        <div style="text-align: center; margin-bottom: 4px; padding-bottom: 4px; border-bottom: 1px dashed #000; display: block; width: 100%;">
          <div style="font-size: 12px; font-weight: bold; margin-bottom: 1px; text-transform: uppercase; display: block; line-height: 1.2;">TIPUNOX</div>
          <div style="font-size: 10px; font-weight: bold; margin-bottom: 1px; text-transform: uppercase; display: block; line-height: 1.2;">ANGELES BARBERSHOP</div>
          ${branchInfo?.name ? `<div style="font-size: 9px; font-weight: bold; margin-bottom: 1px; display: block; line-height: 1.2;">${escapeHtml(branchInfo.name)}</div>` : ''}
          ${branchInfo?.address ? `<div style="font-size: 7px; margin-bottom: 1px; display: block; line-height: 1.2;">${escapeHtml(branchInfo.address)}</div>` : ''}
          ${branchInfo?.phone ? `<div style="font-size: 7px; margin-bottom: 1px; display: block; line-height: 1.2;">Tel: ${escapeHtml(branchInfo.phone)}</div>` : ''}
        </div>
        
        <div style="border-top: 1px dashed #000; margin: 4px 0; display: block; height: 0; width: 100%;"></div>
        
        <!-- Receipt Title -->
        <div style="text-align: center; font-size: 10px; font-weight: bold; margin: 4px 0; text-transform: uppercase; display: block; line-height: 1.2;">OFFICIAL RECEIPT</div>
        
        <!-- Transaction Info -->
        <table style="width: 100%; margin-bottom: 2px; font-size: 9px; border-collapse: collapse; max-width: 48mm;">
          <tr>
            <td style="font-weight: bold; padding: 1px 2px;">Receipt No:</td>
            <td style="text-align: right; padding: 1px 2px;">${escapeHtml(receiptNumber)}</td>
          </tr>
          <tr>
            <td style="font-weight: bold; padding: 1px 2px;">Date:</td>
            <td style="text-align: right; padding: 1px 2px;">${escapeHtml(dateStr)}</td>
          </tr>
          <tr>
            <td style="font-weight: bold; padding: 1px 2px;">Time:</td>
            <td style="text-align: right; padding: 1px 2px;">${escapeHtml(timeStr)}</td>
          </tr>
          <tr>
            <td style="font-weight: bold; padding: 1px 2px;">Cashier:</td>
            <td style="text-align: right; padding: 1px 2px;">${escapeHtml(staffInfo?.username || staffInfo?.full_name || 'Staff')}</td>
          </tr>
          ${transactionData.barber_name ? `
          <tr>
            <td style="font-weight: bold; padding: 1px 2px;">Barber:</td>
            <td style="text-align: right; padding: 1px 2px;">${escapeHtml(transactionData.barber_name)}</td>
          </tr>
          ` : ''}
          ${transactionData.customer_name ? `
          <tr>
            <td style="font-weight: bold; padding: 1px 2px;">Customer:</td>
            <td style="text-align: right; padding: 1px 2px;">${escapeHtml(transactionData.customer_name)}</td>
          </tr>
          ` : ''}
        </table>
        
        <div style="border-top: 1px dashed #000; margin: 4px 0; display: block; height: 0; width: 100%;"></div>
        
        <!-- Items Header -->
        <table style="width: 100%; margin: 4px 0 3px 0; font-weight: bold; font-size: 9px; border-bottom: 1px solid #000; border-collapse: collapse; max-width: 48mm;">
          <tr>
            <td style="padding: 1px 2px;">Item</td>
            <td style="text-align: right; padding: 1px 2px;">Amount</td>
          </tr>
        </table>
        
        <!-- Services -->
        ${transactionData.services && transactionData.services.length > 0 ? transactionData.services.map(service => {
          const itemTotal = (service.quantity || 1) * (service.price || 0)
          const serviceName = escapeHtml(service.service_name || service.name || 'Service')
          return `
            <table style="width: 100%; margin-bottom: 3px; font-size: 9px; border-collapse: collapse; max-width: 48mm;">
              <tr>
                <td colspan="2" style="font-weight: bold; font-size: 9px; padding: 1px 2px;">${serviceName}</td>
              </tr>
              <tr>
                <td style="font-size: 8px; padding-left: 5px; padding: 1px 2px;">${service.quantity || 1}x ₱${(service.price || 0).toFixed(2)}</td>
                <td style="text-align: right; font-size: 8px; padding: 1px 2px;">₱${itemTotal.toFixed(2)}</td>
              </tr>
            </table>
          `
        }).join('') : ''}
        
        <!-- Products -->
        ${transactionData.products && transactionData.products.length > 0 ? transactionData.products.map(product => {
          const itemTotal = (product.quantity || 1) * (product.price || 0)
          const productName = escapeHtml(product.product_name || product.name || 'Product')
          return `
            <table style="width: 100%; margin-bottom: 3px; font-size: 9px; border-collapse: collapse; max-width: 48mm;">
              <tr>
                <td colspan="2" style="font-weight: bold; font-size: 9px; padding: 1px 2px;">${productName}</td>
              </tr>
              <tr>
                <td style="font-size: 8px; padding-left: 5px; padding: 1px 2px;">${product.quantity || 1}x ₱${(product.price || 0).toFixed(2)}</td>
                <td style="text-align: right; font-size: 8px; padding: 1px 2px;">₱${itemTotal.toFixed(2)}</td>
              </tr>
            </table>
          `
        }).join('') : ''}
        
        <div style="border-top: 1px dashed #000; margin: 4px 0; display: block; height: 0; width: 100%;"></div>
        
        <!-- Totals -->
        <table style="width: 100%; margin-top: 4px; font-size: 9px; border-collapse: collapse; max-width: 48mm;">
          <tr>
            <td style="font-weight: bold; padding: 1px 2px;">Subtotal:</td>
            <td style="text-align: right; font-weight: bold; padding: 1px 2px;">₱${(transactionData.subtotal || 0).toFixed(2)}</td>
          </tr>
          ${transactionData.discount_amount > 0 ? `
          <tr>
            <td style="font-weight: bold; padding: 1px 2px;">Discount:</td>
            <td style="text-align: right; font-weight: bold; padding: 1px 2px;">-₱${transactionData.discount_amount.toFixed(2)}</td>
          </tr>
          ` : ''}
          ${transactionData.voucher_applied ? `
          <tr>
            <td style="font-weight: bold; padding: 1px 2px;">Voucher:</td>
            <td style="text-align: right; font-weight: bold; padding: 1px 2px;">-₱${transactionData.discount_amount.toFixed(2)}</td>
          </tr>
          ` : ''}
          ${transactionData.tax_amount > 0 ? `
          <tr>
            <td style="font-weight: bold; padding: 1px 2px;">Tax:</td>
            <td style="text-align: right; font-weight: bold; padding: 1px 2px;">₱${transactionData.tax_amount.toFixed(2)}</td>
          </tr>
          ` : ''}
        </table>
        
        <div style="border-top: 2px solid #000; margin: 4px 0; display: block; height: 0; width: 100%;"></div>
        
        <table style="width: 100%; margin-top: 3px; font-size: 10px; border-collapse: collapse; max-width: 48mm;">
          <tr>
            <td style="font-weight: bold; padding: 1px 2px;">TOTAL:</td>
            <td style="text-align: right; font-weight: bold; padding: 1px 2px;">₱${(transactionData.total_amount || 0).toFixed(2)}</td>
          </tr>
        </table>
        
        <div style="border-top: 2px solid #000; margin: 4px 0; display: block; height: 0; width: 100%;"></div>
        
        <!-- Payment Info -->
        <table style="width: 100%; margin-top: 4px; font-size: 9px; border-collapse: collapse; max-width: 48mm;">
          <tr>
            <td style="font-weight: bold; padding: 1px 2px;">Payment:</td>
            <td style="text-align: right; padding: 1px 2px;">${escapeHtml((transactionData.payment_method || 'cash').replace('_', ' ').toUpperCase())}</td>
          </tr>
          ${transactionData.payment_method === 'cash' && transactionData.cash_received ? `
          <tr>
            <td style="font-weight: bold; padding: 1px 2px;">Cash Received:</td>
            <td style="text-align: right; padding: 1px 2px;">₱${transactionData.cash_received.toFixed(2)}</td>
          </tr>
          ` : ''}
          ${transactionData.payment_method === 'cash' && transactionData.change_amount ? `
          <tr>
            <td style="font-weight: bold; padding: 1px 2px;">Change:</td>
            <td style="text-align: right; padding: 1px 2px;">₱${transactionData.change_amount.toFixed(2)}</td>
          </tr>
          ` : ''}
        </table>
        
        <!-- Footer -->
        <div style="text-align: center; margin-top: 6px; font-size: 7px; border-top: 1px dashed #000; padding-top: 4px; display: block; width: 100%; line-height: 1.3;">
          <div style="font-weight: bold; margin-bottom: 2px; display: block; font-size: 8px;">Thank you for your business!</div>
          <div style="display: block;">Please come again!</div>
          <div style="font-size: 6px; margin-top: 2px; display: block; line-height: 1.2;">This serves as your official receipt</div>
          <div style="font-size: 6px; margin-top: 4px; display: block; line-height: 1.2;">
            Receipt #: <span style="font-family: 'Courier New', monospace; font-size: 7px; letter-spacing: 0.5px;">${escapeHtml(receiptNumber)}</span>
          </div>
        </div>
      </div>
    `
    
    return html
  }

  const generateReceiptText = () => {
    const lines = []
    const width = 32 // Characters width for 58mm paper (approximately 32 chars at 11px font)
    
    const center = (text) => {
      const padding = Math.max(0, Math.floor((width - text.length) / 2))
      return ' '.repeat(padding) + text
    }
    
    const leftRight = (left, right) => {
      const spaces = width - left.length - right.length
      return left + ' '.repeat(Math.max(1, spaces)) + right
    }
    
    const separator = '='.repeat(width)
    const dashedLine = '-'.repeat(width)
    
    // Header
    lines.push(center('TIPUNOX'))
    lines.push(center('ANGELES BARBERSHOP'))
    if (branchInfo?.name) {
      lines.push(center(branchInfo.name))
    }
    if (branchInfo?.address) {
      lines.push(center(branchInfo.address.substring(0, width)))
    }
    if (branchInfo?.phone) {
      lines.push(center(`Tel: ${branchInfo.phone}`))
    }
    lines.push(separator)
    
    // Transaction Info
    lines.push(center('OFFICIAL RECEIPT'))
    lines.push('')
    lines.push(leftRight('Receipt No:', (transactionData.receipt_number || transactionData.transaction_id || 'N/A').substring(0, 15)))
    lines.push(leftRight('Date:', formatDate(transactionData.timestamp || Date.now()).substring(0, 15)))
    lines.push(leftRight('Cashier:', (staffInfo?.username || 'Staff').substring(0, 15)))
    if (transactionData.barber_name) {
      lines.push(leftRight('Barber:', transactionData.barber_name.substring(0, 15)))
    }
    if (transactionData.customer_name) {
      lines.push(leftRight('Customer:', transactionData.customer_name.substring(0, 15)))
    }
    lines.push(separator)
    
    // Items Header
    lines.push(leftRight('Item', 'Amount'))
    lines.push(dashedLine)
    
    // Services
    if (transactionData.services && transactionData.services.length > 0) {
      transactionData.services.forEach(service => {
        const name = (service.service_name || service.name || 'Service').substring(0, 20)
        lines.push(name)
        const detailLine = leftRight(
          `  ${service.quantity || 1}x ₱${(service.price || 0).toFixed(2)}`,
          `₱${((service.quantity || 1) * (service.price || 0)).toFixed(2)}`
        )
        lines.push(detailLine)
      })
    }
    
    // Products
    if (transactionData.products && transactionData.products.length > 0) {
      transactionData.products.forEach(product => {
        const name = (product.product_name || product.name || 'Product').substring(0, 20)
        lines.push(name)
        const detailLine = leftRight(
          `  ${product.quantity || 1}x ₱${(product.price || 0).toFixed(2)}`,
          `₱${((product.quantity || 1) * (product.price || 0)).toFixed(2)}`
        )
        lines.push(detailLine)
      })
    }
    
    lines.push(dashedLine)
    
    // Totals
    lines.push(leftRight('Subtotal:', `₱${(transactionData.subtotal || 0).toFixed(2)}`))
    
    if (transactionData.discount_amount > 0) {
      lines.push(leftRight('Discount:', `-₱${transactionData.discount_amount.toFixed(2)}`))
    }
    
    if (transactionData.tax_amount > 0) {
      lines.push(leftRight('Tax:', `₱${transactionData.tax_amount.toFixed(2)}`))
    }
    
    lines.push(separator)
    lines.push(leftRight('TOTAL:', `₱${(transactionData.total_amount || 0).toFixed(2)}`))
    lines.push(separator)
    
    // Payment Info
    lines.push('')
    const paymentMethodLabel = (transactionData.payment_method || 'cash').replace('_', ' ').toUpperCase()
    lines.push(leftRight('Payment:', paymentMethodLabel))
    
    if (transactionData.payment_method === 'cash') {
      if (transactionData.cash_received) {
        lines.push(leftRight('Cash Received:', `₱${transactionData.cash_received.toFixed(2)}`))
      }
      if (transactionData.change_amount) {
        lines.push(leftRight('Change:', `₱${transactionData.change_amount.toFixed(2)}`))
      }
    }
    
    lines.push('')
    lines.push(separator)
    
    // Footer
    lines.push('')
    lines.push(center('Thank you for your'))
    lines.push(center('business!'))
    lines.push(center('Please come again!'))
    lines.push('')
    lines.push(center('Official receipt'))
    lines.push('')
    
    return lines.join('\n')
  }

  return (
    <>
      {/* Screen Modal */}
      <Modal isOpen={isOpen} onClose={onClose} title="Receipt" size="md" variant="dark">
        <div className="space-y-4">
          {/* Success Message */}
          <div className="bg-green-500/10 border border-green-500/30 rounded-lg p-4 text-center">
            <CheckCircle className="w-12 h-12 text-green-400 mx-auto mb-2" />
            <h3 className="text-lg font-bold text-white mb-1">Payment Successful!</h3>
            <p className="text-sm text-gray-400">Transaction completed successfully</p>
          </div>

          {/* Receipt Preview */}
          <div className="bg-[#1A1A1A] rounded-lg p-4 border border-[#444444] max-h-64 overflow-y-auto">
            <div className="font-mono text-xs text-gray-300 whitespace-pre-wrap">
              {generateReceiptText()}
            </div>
          </div>

          {/* Action Buttons */}
          <div className="grid grid-cols-2 gap-3">
            <button
              onClick={handlePrint}
              className="py-3 bg-gradient-to-r from-[#FF8C42] to-[#FF7A2B] text-white font-bold rounded-xl hover:from-[#FF7A2B] hover:to-[#E67E37] transition-all flex items-center justify-center space-x-2"
            >
              <Printer className="w-5 h-5" />
              <span>Print Receipt</span>
            </button>
            
            <button
              onClick={handleDownload}
              className="py-3 border-2 border-[#555555] text-gray-300 font-semibold rounded-xl hover:border-[#FF8C42] hover:text-[#FF8C42] hover:bg-[#FF8C42]/10 transition-all flex items-center justify-center space-x-2"
            >
              <Download className="w-5 h-5" />
              <span>Download</span>
            </button>
          </div>

          <button
            onClick={onClose}
            className="w-full py-3 border border-[#555555] text-gray-300 font-semibold rounded-xl hover:bg-[#2A2A2A] hover:text-white transition-colors"
          >
            Close
          </button>
        </div>
      </Modal>

    </>
  )
}

export default ReceiptModal<|MERGE_RESOLUTION|>--- conflicted
+++ resolved
@@ -206,12 +206,6 @@
 
       // 1) ESC/POS via Android bridge (direct thermal printing)
       const androidOk = tryAndroidEscPosPrint()
-<<<<<<< HEAD
-      if (androidOk) {
-        isPrintingRef.current = false
-        return
-      }
-=======
       if (androidOk) return
 
       // Build HTML once for later paths (no inline scripts)
@@ -346,7 +340,6 @@
           </body>
         </html>
       `
->>>>>>> 64cebc8f
 
       // 2) Capacitor native printing
       if (isCapacitor() && window.Capacitor?.Plugins?.Printer) {
@@ -358,28 +351,6 @@
           })
           isPrintingRef.current = false
           return
-<<<<<<< HEAD
-        } catch (err) {
-          console.warn('Capacitor print failed:', err)
-        }
-      }
-
-      // 3) Direct window.open for thermal printing (most reliable for Android/POS)
-      const simpleHTML = generateSimpleThermalHTML()
-      const printWindow = window.open('', '_blank', 'width=300,height=600,menubar=no,toolbar=no,location=no')
-      
-      if (printWindow) {
-        printWindow.document.write(simpleHTML)
-        printWindow.document.close()
-        
-        // Wait for content to load then print
-        printWindow.onload = () => {
-          setTimeout(() => {
-            printWindow.focus()
-            printWindow.print()
-          }, 250)
-        }
-=======
         } catch (_) {}
       }
 
@@ -405,7 +376,6 @@
         win.document.write(fullHTML)
         win.document.close()
         try { win.focus(); win.print() } catch (_) {}
->>>>>>> 64cebc8f
       } else {
         alert('Please allow popups to print receipts')
       }
