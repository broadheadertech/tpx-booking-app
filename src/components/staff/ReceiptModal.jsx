import React from 'react'
import Modal from '../common/Modal'
import { Printer, Download, CheckCircle } from 'lucide-react'

const ReceiptModal = ({ 
  isOpen, 
  onClose, 
  transactionData,
  branchInfo,
  staffInfo 
}) => {
  if (!transactionData) return null

  const formatDate = (timestamp) => {
    const date = new Date(timestamp)
    return date.toLocaleDateString('en-US', {
      year: 'numeric',
      month: 'short',
      day: 'numeric'
    })
  }

  const formatTime = (timestamp) => {
    const date = new Date(timestamp)
    return date.toLocaleTimeString('en-US', {
      hour: '2-digit',
      minute: '2-digit',
      hour12: true
    })
  }

  const formatCurrency = (value) => {
    const amount = Number(value) || 0
    return `₱${amount.toFixed(2)}`
  }

  const generateReceiptHTML = () => {
    const receiptNumber = transactionData.receipt_number || transactionData.transaction_id || 'N/A'
    const timestamp = transactionData.timestamp || Date.now()
    const dateStr = formatDate(timestamp)
    const timeStr = formatTime(timestamp)

    const escapeHtml = (value) => {
      if (value === null || value === undefined) return ''
      return String(value)
        .replace(/&/g, '&amp;')
        .replace(/</g, '&lt;')
        .replace(/>/g, '&gt;')
        .replace(/"/g, '&quot;')
        .replace(/'/g, '&#039;')
    }

    const servicesHtml = Array.isArray(transactionData.services)
      ? transactionData.services.map((service) => {
          const qty = Number(service?.quantity || 1)
          const price = Number(service?.price || 0)
          const total = qty * price
          const name = escapeHtml(service?.service_name || service?.name || 'Service')
          return `
            <tr>
<<<<<<< HEAD
              <td class="bold">${name}</td>
              <td class="right bold">${formatCurrency(total)}</td>
=======
              <td>${name}</td>
              <td class="right">${formatCurrency(total)}</td>
>>>>>>> 73de321f
            </tr>
            <tr>
              <td class="small">${qty}x ${formatCurrency(price)}</td>
              <td></td>
            </tr>
          `
        }).join('')
      : ''

    const productsHtml = Array.isArray(transactionData.products)
      ? transactionData.products.map((product) => {
          const qty = Number(product?.quantity || 1)
          const price = Number(product?.price || 0)
          const total = qty * price
          const name = escapeHtml(product?.product_name || product?.name || 'Product')
          return `
            <tr>
<<<<<<< HEAD
              <td class="bold">${name}</td>
              <td class="right bold">${formatCurrency(total)}</td>
=======
              <td>${name}</td>
              <td class="right">${formatCurrency(total)}</td>
>>>>>>> 73de321f
            </tr>
            <tr>
              <td class="small">${qty}x ${formatCurrency(price)}</td>
              <td></td>
            </tr>
          `
        }).join('')
      : ''

    const subtotal = Number(transactionData.subtotal || 0)
    const discount = Number(transactionData.discount_amount || 0)
    const tax = Number(transactionData.tax_amount || 0)
    const total = Number(transactionData.total_amount || 0)
    const cashReceived = Number(transactionData.cash_received || 0)
    const change = Number(transactionData.change_amount || 0)
    const paymentMethod = escapeHtml((transactionData.payment_method || 'cash').replace(/_/g, ' ').toUpperCase())

    return `<!DOCTYPE html>
<html>
<head>
  <meta charset="utf-8">
  <title>Receipt ${escapeHtml(receiptNumber)}</title>
  <style>
    @page {
      size: 58mm auto;
      margin: 0;
    }
    * {
      margin: 0;
      padding: 0;
      box-sizing: border-box;
    }
    body {
      width: 58mm;
      font-family: 'Courier New', monospace;
<<<<<<< HEAD
      font-size: 12px;
      line-height: 1.2;
      padding: 2mm;
=======
      font-size: 10px;
      line-height: 1.3;
      padding: 3mm;
>>>>>>> 73de321f
      color: #000;
      background: #fff;
      -webkit-print-color-adjust: exact;
      print-color-adjust: exact;
    }
    @media print {
<<<<<<< HEAD
      body { 
        width: 58mm;
        min-width: 58mm;
        max-width: 58mm;
      }
=======
      body { width: 58mm; }
>>>>>>> 73de321f
    }
    .center { text-align: center; }
    .bold { font-weight: bold; }
    .right { text-align: right; }
<<<<<<< HEAD
    .small { font-size: 10px; }
    .line { border-bottom: 1px dashed #000; margin: 1.5mm 0; }
    .line2 { border-bottom: 1px solid #000; margin: 1.5mm 0; }
    table { width: 100%; border-collapse: collapse; margin: 0.5mm 0; }
    td { padding: 2px 0; }
  </style>
</head>
<body>
  <div class="center bold" style="font-size: 16px; margin-bottom: 1.5mm;">TIPUNOX</div>
  <div class="center bold" style="font-size: 14px;">ANGELES BARBERSHOP</div>
  ${branchInfo?.name ? `<div class="center small" style="font-size: 10px;">${escapeHtml(branchInfo.name)}</div>` : ''}
  ${branchInfo?.address ? `<div class="center small" style="font-size: 10px;">${escapeHtml(branchInfo.address)}</div>` : ''}
  ${branchInfo?.phone ? `<div class="center small" style="font-size: 10px;">Tel: ${escapeHtml(branchInfo.phone)}</div>` : ''}
  <div class="line"></div>
  
  <div class="center bold" style="font-size: 13px;">OFFICIAL RECEIPT</div>
=======
    .small { font-size: 8px; }
    .line { border-bottom: 1px dashed #000; margin: 2mm 0; }
    .line2 { border-bottom: 1px solid #000; margin: 2mm 0; }
    table { width: 100%; border-collapse: collapse; margin: 1mm 0; }
    td { padding: 1px 0; }
  </style>
</head>
<body>
  <div class="center bold" style="font-size: 12px; margin-bottom: 2mm;">TIPUNOX</div>
  <div class="center bold">ANGELES BARBERSHOP</div>
  ${branchInfo?.name ? `<div class="center small">${escapeHtml(branchInfo.name)}</div>` : ''}
  ${branchInfo?.address ? `<div class="center small">${escapeHtml(branchInfo.address)}</div>` : ''}
  ${branchInfo?.phone ? `<div class="center small">Tel: ${escapeHtml(branchInfo.phone)}</div>` : ''}
  <div class="line"></div>
  
  <div class="center bold">OFFICIAL RECEIPT</div>
>>>>>>> 73de321f
  <div class="line"></div>
  
  <table>
    <tr><td>Receipt No:</td><td class="right">${escapeHtml(receiptNumber)}</td></tr>
    <tr><td>Date:</td><td class="right">${escapeHtml(dateStr)}</td></tr>
    <tr><td>Time:</td><td class="right">${escapeHtml(timeStr)}</td></tr>
    <tr><td>Cashier:</td><td class="right">${escapeHtml(staffInfo?.username || staffInfo?.full_name || 'Staff')}</td></tr>
    ${transactionData.barber_name ? `<tr><td>Barber:</td><td class="right">${escapeHtml(transactionData.barber_name)}</td></tr>` : ''}
    ${transactionData.customer_name ? `<tr><td>Customer:</td><td class="right">${escapeHtml(transactionData.customer_name)}</td></tr>` : ''}
  </table>
  <div class="line2"></div>
  
  <table>
    ${servicesHtml}
    ${productsHtml}
  </table>
  
  <div class="line"></div>
  <table>
    <tr><td class="bold">Subtotal:</td><td class="right bold">${formatCurrency(subtotal)}</td></tr>
    ${discount > 0 ? `<tr><td class="bold">Discount:</td><td class="right bold">-${formatCurrency(discount)}</td></tr>` : ''}
    ${tax > 0 ? `<tr><td class="bold">Tax:</td><td class="right bold">${formatCurrency(tax)}</td></tr>` : ''}
  </table>
  <div class="line2"></div>
  
<<<<<<< HEAD
  <table style="font-size: 14px;">
=======
  <table style="font-size: 11px;">
>>>>>>> 73de321f
    <tr><td class="bold">TOTAL:</td><td class="right bold">${formatCurrency(total)}</td></tr>
  </table>
  <div class="line2"></div>
  
<<<<<<< HEAD
  <table style="font-size: 11px;">
=======
  <table class="small">
>>>>>>> 73de321f
    <tr><td class="bold">Payment:</td><td class="right">${paymentMethod}</td></tr>
    ${transactionData.payment_method === 'cash' && cashReceived > 0 ? `<tr><td>Cash:</td><td class="right">${formatCurrency(cashReceived)}</td></tr>` : ''}
    ${transactionData.payment_method === 'cash' && change > 0 ? `<tr><td>Change:</td><td class="right">${formatCurrency(change)}</td></tr>` : ''}
  </table>
  
  <div class="line"></div>
<<<<<<< HEAD
  <div class="center bold" style="margin-top: 2mm; font-size: 13px;">Thank you!</div>
  <div class="center" style="font-size: 11px;">Please come again!</div>
  <div class="center small" style="margin-top: 1.5mm;">Receipt #${escapeHtml(receiptNumber)}</div>
=======
  <div class="center bold" style="margin-top: 3mm;">Thank you!</div>
  <div class="center small">Please come again!</div>
  <div class="center small" style="margin-top: 2mm;">Receipt #${escapeHtml(receiptNumber)}</div>
>>>>>>> 73de321f
</body>
</html>`
  }

  const handlePrint = () => {
    const html = generateReceiptHTML()
    const printWindow = window.open('', '_blank')
    
    if (printWindow) {
      printWindow.document.write(html)
      printWindow.document.close()
      printWindow.focus()
      setTimeout(() => {
        printWindow.print()
      }, 250)
    } else {
      alert('Please allow popups to print receipts')
    }
  }

  const handleDownload = () => {
    const receiptText = generateReceiptText()
    const blob = new Blob([receiptText], { type: 'text/plain' })
    const url = URL.createObjectURL(blob)
    const link = document.createElement('a')
    link.href = url
    link.download = `receipt-${transactionData.transaction_id}.txt`
    document.body.appendChild(link)
    link.click()
    document.body.removeChild(link)
    URL.revokeObjectURL(url)
  }

  const generateReceiptText = () => {
    const width = 32
    const center = (text) => {
      const padding = Math.max(0, Math.floor((width - text.length) / 2))
      return ' '.repeat(padding) + text
    }
    const leftRight = (left, right) => {
      const spaces = width - left.length - right.length
      return left + ' '.repeat(Math.max(1, spaces)) + right
    }
    const separator = '='.repeat(width)
    const dashedLine = '-'.repeat(width)
    
    const lines = []
    lines.push(center('TIPUNOX'))
    lines.push(center('ANGELES BARBERSHOP'))
    if (branchInfo?.name) lines.push(center(branchInfo.name))
    if (branchInfo?.address) lines.push(center(branchInfo.address.substring(0, width)))
    if (branchInfo?.phone) lines.push(center(`Tel: ${branchInfo.phone}`))
    lines.push(separator)
    lines.push(center('OFFICIAL RECEIPT'))
    lines.push('')
    
    const receiptNumber = transactionData.receipt_number || transactionData.transaction_id || 'N/A'
    const timestamp = transactionData.timestamp || Date.now()
    lines.push(leftRight('Receipt No:', receiptNumber.substring(0, 15)))
    lines.push(leftRight('Date:', formatDate(timestamp).substring(0, 15)))
    lines.push(leftRight('Cashier:', (staffInfo?.username || 'Staff').substring(0, 15)))
    if (transactionData.barber_name) lines.push(leftRight('Barber:', transactionData.barber_name.substring(0, 15)))
    if (transactionData.customer_name) lines.push(leftRight('Customer:', transactionData.customer_name.substring(0, 15)))
    lines.push(separator)
    lines.push(leftRight('Item', 'Amount'))
    lines.push(dashedLine)
    
    if (transactionData.services?.length) {
      transactionData.services.forEach(service => {
        const name = (service.service_name || service.name || 'Service').substring(0, 20)
        lines.push(name)
        const qty = service.quantity || 1
        const price = service.price || 0
        lines.push(leftRight(`  ${qty}x ${formatCurrency(price)}`, formatCurrency(qty * price)))
      })
    }
    
    if (transactionData.products?.length) {
      transactionData.products.forEach(product => {
        const name = (product.product_name || product.name || 'Product').substring(0, 20)
        lines.push(name)
        const qty = product.quantity || 1
        const price = product.price || 0
        lines.push(leftRight(`  ${qty}x ${formatCurrency(price)}`, formatCurrency(qty * price)))
      })
    }
    
    lines.push(dashedLine)
    lines.push(leftRight('Subtotal:', formatCurrency(transactionData.subtotal || 0)))
    if (transactionData.discount_amount > 0) lines.push(leftRight('Discount:', `-${formatCurrency(transactionData.discount_amount)}`))
    if (transactionData.tax_amount > 0) lines.push(leftRight('Tax:', formatCurrency(transactionData.tax_amount)))
    lines.push(separator)
    lines.push(leftRight('TOTAL:', formatCurrency(transactionData.total_amount || 0)))
    lines.push(separator)
    
    const paymentMethod = (transactionData.payment_method || 'cash').replace(/_/g, ' ').toUpperCase()
    lines.push('')
    lines.push(leftRight('Payment:', paymentMethod))
    if (transactionData.payment_method === 'cash') {
      if (transactionData.cash_received) lines.push(leftRight('Cash Received:', formatCurrency(transactionData.cash_received)))
      if (transactionData.change_amount) lines.push(leftRight('Change:', formatCurrency(transactionData.change_amount)))
    }
    
    lines.push('')
    lines.push(separator)
    lines.push('')
    lines.push(center('Thank you for your'))
    lines.push(center('business!'))
    lines.push(center('Please come again!'))
    lines.push('')
    
    return lines.join('\n')
  }

  return (
    <Modal isOpen={isOpen} onClose={onClose} title="Receipt" size="md" variant="dark">
      <div className="space-y-4">
        <div className="bg-green-500/10 border border-green-500/30 rounded-lg p-4 text-center">
          <CheckCircle className="w-12 h-12 text-green-400 mx-auto mb-2" />
          <h3 className="text-lg font-bold text-white mb-1">Payment Successful!</h3>
          <p className="text-sm text-gray-400">Transaction completed successfully</p>
        </div>

        <div className="bg-[#1A1A1A] rounded-lg p-4 border border-[#444444] max-h-64 overflow-y-auto">
          <div className="font-mono text-xs text-gray-300 whitespace-pre-wrap">
            {generateReceiptText()}
          </div>
        </div>

        <div className="grid grid-cols-2 gap-3">
          <button
            onClick={handlePrint}
            className="py-3 bg-gradient-to-r from-[#FF8C42] to-[#FF7A2B] text-white font-bold rounded-xl hover:from-[#FF7A2B] hover:to-[#E67E37] transition-all flex items-center justify-center space-x-2"
          >
            <Printer className="w-5 h-5" />
            <span>Print Receipt</span>
          </button>
          
          <button
            onClick={handleDownload}
            className="py-3 border-2 border-[#555555] text-gray-300 font-semibold rounded-xl hover:border-[#FF8C42] hover:text-[#FF8C42] hover:bg-[#FF8C42]/10 transition-all flex items-center justify-center space-x-2"
          >
            <Download className="w-5 h-5" />
            <span>Download</span>
          </button>
        </div>

        <button
          onClick={onClose}
          className="w-full py-3 border border-[#555555] text-gray-300 font-semibold rounded-xl hover:bg-[#2A2A2A] hover:text-white transition-colors"
        >
          Close
        </button>
      </div>
    </Modal>
  )
}

export default ReceiptModal<|MERGE_RESOLUTION|>--- conflicted
+++ resolved
@@ -58,13 +58,8 @@
           const name = escapeHtml(service?.service_name || service?.name || 'Service')
           return `
             <tr>
-<<<<<<< HEAD
-              <td class="bold">${name}</td>
-              <td class="right bold">${formatCurrency(total)}</td>
-=======
               <td>${name}</td>
               <td class="right">${formatCurrency(total)}</td>
->>>>>>> 73de321f
             </tr>
             <tr>
               <td class="small">${qty}x ${formatCurrency(price)}</td>
@@ -82,13 +77,8 @@
           const name = escapeHtml(product?.product_name || product?.name || 'Product')
           return `
             <tr>
-<<<<<<< HEAD
-              <td class="bold">${name}</td>
-              <td class="right bold">${formatCurrency(total)}</td>
-=======
               <td>${name}</td>
               <td class="right">${formatCurrency(total)}</td>
->>>>>>> 73de321f
             </tr>
             <tr>
               <td class="small">${qty}x ${formatCurrency(price)}</td>
@@ -124,52 +114,20 @@
     body {
       width: 58mm;
       font-family: 'Courier New', monospace;
-<<<<<<< HEAD
-      font-size: 12px;
-      line-height: 1.2;
-      padding: 2mm;
-=======
       font-size: 10px;
       line-height: 1.3;
       padding: 3mm;
->>>>>>> 73de321f
       color: #000;
       background: #fff;
       -webkit-print-color-adjust: exact;
       print-color-adjust: exact;
     }
     @media print {
-<<<<<<< HEAD
-      body { 
-        width: 58mm;
-        min-width: 58mm;
-        max-width: 58mm;
-      }
-=======
       body { width: 58mm; }
->>>>>>> 73de321f
     }
     .center { text-align: center; }
     .bold { font-weight: bold; }
     .right { text-align: right; }
-<<<<<<< HEAD
-    .small { font-size: 10px; }
-    .line { border-bottom: 1px dashed #000; margin: 1.5mm 0; }
-    .line2 { border-bottom: 1px solid #000; margin: 1.5mm 0; }
-    table { width: 100%; border-collapse: collapse; margin: 0.5mm 0; }
-    td { padding: 2px 0; }
-  </style>
-</head>
-<body>
-  <div class="center bold" style="font-size: 16px; margin-bottom: 1.5mm;">TIPUNOX</div>
-  <div class="center bold" style="font-size: 14px;">ANGELES BARBERSHOP</div>
-  ${branchInfo?.name ? `<div class="center small" style="font-size: 10px;">${escapeHtml(branchInfo.name)}</div>` : ''}
-  ${branchInfo?.address ? `<div class="center small" style="font-size: 10px;">${escapeHtml(branchInfo.address)}</div>` : ''}
-  ${branchInfo?.phone ? `<div class="center small" style="font-size: 10px;">Tel: ${escapeHtml(branchInfo.phone)}</div>` : ''}
-  <div class="line"></div>
-  
-  <div class="center bold" style="font-size: 13px;">OFFICIAL RECEIPT</div>
-=======
     .small { font-size: 8px; }
     .line { border-bottom: 1px dashed #000; margin: 2mm 0; }
     .line2 { border-bottom: 1px solid #000; margin: 2mm 0; }
@@ -186,7 +144,6 @@
   <div class="line"></div>
   
   <div class="center bold">OFFICIAL RECEIPT</div>
->>>>>>> 73de321f
   <div class="line"></div>
   
   <table>
@@ -212,35 +169,21 @@
   </table>
   <div class="line2"></div>
   
-<<<<<<< HEAD
-  <table style="font-size: 14px;">
-=======
   <table style="font-size: 11px;">
->>>>>>> 73de321f
     <tr><td class="bold">TOTAL:</td><td class="right bold">${formatCurrency(total)}</td></tr>
   </table>
   <div class="line2"></div>
   
-<<<<<<< HEAD
-  <table style="font-size: 11px;">
-=======
   <table class="small">
->>>>>>> 73de321f
     <tr><td class="bold">Payment:</td><td class="right">${paymentMethod}</td></tr>
     ${transactionData.payment_method === 'cash' && cashReceived > 0 ? `<tr><td>Cash:</td><td class="right">${formatCurrency(cashReceived)}</td></tr>` : ''}
     ${transactionData.payment_method === 'cash' && change > 0 ? `<tr><td>Change:</td><td class="right">${formatCurrency(change)}</td></tr>` : ''}
   </table>
   
   <div class="line"></div>
-<<<<<<< HEAD
-  <div class="center bold" style="margin-top: 2mm; font-size: 13px;">Thank you!</div>
-  <div class="center" style="font-size: 11px;">Please come again!</div>
-  <div class="center small" style="margin-top: 1.5mm;">Receipt #${escapeHtml(receiptNumber)}</div>
-=======
   <div class="center bold" style="margin-top: 3mm;">Thank you!</div>
   <div class="center small">Please come again!</div>
   <div class="center small" style="margin-top: 2mm;">Receipt #${escapeHtml(receiptNumber)}</div>
->>>>>>> 73de321f
 </body>
 </html>`
   }
