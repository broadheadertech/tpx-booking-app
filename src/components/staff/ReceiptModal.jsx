--- conflicted
+++ resolved
@@ -58,21 +58,12 @@
           const name = escapeHtml(service?.service_name || service?.name || 'Service')
           return `
             <tr>
-<<<<<<< HEAD
-              <td class="bold" style="font-size: 13px; padding-left: 0;">${name}</td>
-              <td class="right bold" style="font-size: 13px; padding-right: 0;">${formatCurrency(total)}</td>
-            </tr>
-            <tr>
-              <td style="font-size: 11px; padding-left: 3mm;">${qty}x ${formatCurrency(price)}</td>
-              <td style="padding-right: 0;"></td>
-=======
               <td class="bold" style="font-size: 13px;">${name}</td>
               <td class="right bold" style="font-size: 13px;">${formatCurrency(total)}</td>
             </tr>
             <tr>
               <td style="font-size: 11px; padding-left: 2mm;">${qty}x ${formatCurrency(price)}</td>
               <td></td>
->>>>>>> 996afbce
             </tr>
           `
         }).join('')
@@ -86,21 +77,12 @@
           const name = escapeHtml(product?.product_name || product?.name || 'Product')
           return `
             <tr>
-<<<<<<< HEAD
-              <td class="bold" style="font-size: 13px; padding-left: 0;">${name}</td>
-              <td class="right bold" style="font-size: 13px; padding-right: 0;">${formatCurrency(total)}</td>
-            </tr>
-            <tr>
-              <td style="font-size: 11px; padding-left: 3mm;">${qty}x ${formatCurrency(price)}</td>
-              <td style="padding-right: 0;"></td>
-=======
               <td class="bold" style="font-size: 13px;">${name}</td>
               <td class="right bold" style="font-size: 13px;">${formatCurrency(total)}</td>
             </tr>
             <tr>
               <td style="font-size: 11px; padding-left: 2mm;">${qty}x ${formatCurrency(price)}</td>
               <td></td>
->>>>>>> 996afbce
             </tr>
           `
         }).join('')
@@ -133,44 +115,16 @@
       width: 58mm;
       min-width: 58mm;
       max-width: 58mm;
-<<<<<<< HEAD
-      margin: 0 auto;
-      font-family: 'Courier New', Courier, monospace;
-      font-size: 13px;
-      line-height: 1.3;
-      padding: 1mm 3mm;
-=======
       font-family: 'Courier New', Courier, monospace;
       font-size: 13px;
       line-height: 1.3;
       padding: 1mm 2mm;
->>>>>>> 996afbce
       color: #000;
       background: #fff;
       -webkit-print-color-adjust: exact;
       print-color-adjust: exact;
     }
     @media print {
-<<<<<<< HEAD
-      html, body { 
-        width: 58mm !important;
-        min-width: 58mm !important;
-        max-width: 58mm !important;
-        margin: 0 auto !important;
-        padding: 1mm 3mm !important;
-      }
-    }
-    .center { text-align: center; width: 100%; display: block; margin-left: 0; margin-right: 0; }
-    .bold { font-weight: bold; }
-    .right { text-align: right; padding-right: 0; }
-    .small { font-size: 11px; }
-    .line { border-bottom: 1px dashed #000; margin: 1.5mm 0; width: 100%; display: block; }
-    .line2 { border-bottom: 2px solid #000; margin: 1.5mm 0; width: 100%; display: block; }
-    table { width: 100%; border-collapse: collapse; margin: 0.5mm 0; table-layout: fixed; }
-    td { padding: 1.5px 0; vertical-align: top; word-wrap: break-word; }
-    td:first-child { width: 60%; }
-    td:last-child { width: 40%; text-align: right; }
-=======
       body { 
         width: 58mm !important;
         min-width: 58mm !important;
@@ -186,7 +140,6 @@
     .line2 { border-bottom: 2px solid #000; margin: 1.5mm 0; width: 100%; }
     table { width: 100%; border-collapse: collapse; margin: 0.5mm 0; }
     td { padding: 1.5px 0; vertical-align: top; }
->>>>>>> 996afbce
   </style>
 </head>
 <body>
